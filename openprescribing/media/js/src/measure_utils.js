--- conflicted
+++ resolved
@@ -193,28 +193,6 @@
           }
         }
       });
-<<<<<<< HEAD
-      if (options.rollUpBy === 'measure_id') {
-        perf.performanceDescription = "Over the past " + numMonths +
-          " months, this organisation has prescribed worse than the median " +
-          "on " + perf.worseThanMedian + " of " + perf.total + " measures.";
-      } else {
-        perf.performanceDescription = "Over the past " + numMonths +
-          " months, " + perf.worseThanMedian + " of " + perf.total + ' ';
-        perf.performanceDescription += (options.orgType === 'practice') ?
-          "practices " : "CCGs ";
-        perf.performanceDescription += "have prescribed worse than the " +
-          "national median.";
-      }
-      if (options.rollUpBy === 'measure_id') {
-        var p = humanize.numberFormat(orderedData[0].meanPercentile, 0);
-        perf.topOpportunity = 'The measure with the biggest potential for ' +
-          ' improvement was ' + orderedData[0].name + ', where this ' +
-          options.orgType + ' was at the ' + humanize.ordinal(p) +
-          ' percentile on average across the past ' + numMonths + ' months.';
-      }
-=======
->>>>>>> a45bdbfc
       perf.proportionAboveMedian =
         humanize.numberFormat(perf.proportionAboveMedian * 100, 1);
       if (options.isCostBasedMeasure) {
