--- conflicted
+++ resolved
@@ -1,8 +1,5 @@
 import calendar
-<<<<<<< HEAD
 from backports import csv
-=======
->>>>>>> fdc35113
 import io
 import os
 
@@ -59,18 +56,12 @@
             # Drop header row
             records = records[1:]
 
-<<<<<<< HEAD
-            file_name = 'ncso_concessions_{}.csv'.format(year_and_month)
-            with io.open(os.path.join(
-                    dir_path, file_name, 'w', encoding='utf8')) as f:
-=======
             path = os.path.join(
                 dir_path,
                 'ncso_concessions_{}.csv'.format(year_and_month)
             )
 
             with io.open(path, 'w', encoding='utf8') as f:
->>>>>>> fdc35113
                 writer = csv.writer(f)
                 for record in records:
                     writer.writerow(record)