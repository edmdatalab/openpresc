{% extends "base.html" %}
{% load template_extras %}
{% load humanize %}

{% block title %}Prescribing measures for {{ practice }}{% endblock %}
{% block active_class %}practice{% endblock %}

{% block extra_css %}
<link href='https://api.mapbox.com/mapbox.js/v2.2.1/mapbox.css' rel='stylesheet' />
{% endblock extra_css %}

{% block content %}

<h1>{{ practice }}</h1>
<div class="row">
  <div class="col-md-12">
    <img src="/static/img/bang.jpg" style="float: left; margin: 10px">
    <p>
      Latest features from <strong>OpenPrescribing Labs</strong>:
      <a href="{% url 'practice_price_per_unit' practice.code %}">a
      tool to catch up to £400m of NHS savings</a> per month;
      and <a href="{% url 'measures_for_one_practice' practice.code %}?tags=lowpriority">
      measures for NHS England's list of low value prescription items</a></p>
  </div>
</div>

<div class="row" id="intro">
  <div class="col-md-6">
    <p>Address: {{ practice.address_pretty }}</p>
    {% if practice.ccg %}
      <p>Part of CCG: <a href="{% url 'measures_for_one_ccg' practice.ccg.code %}">{{ practice.ccg.name }}</a></p>
    {% endif %}
    {% if practice.list_size_13 %}
      <p class="lead">Registered patients in 2013/14: {{ practice.list_size_13|intcomma }}</p>
    {% endif %}
    <p>Current practice type: {{ practice.get_setting_display }}</p>

<<<<<<< HEAD
=======
    <img src="/static/img/bang.jpg" style="float: left; margin: 10px">
    <p>
      Latest features from <strong>OpenPrescribing Labs</strong>:
      <a href="{% url 'practice_price_per_unit' practice.code %}">a
      tool to catch up to £400m of NHS savings</a> per month,
      and <a href="{% url 'measures_for_one_practice' practice.code %}?tags=lowpriority">
      measures for NHS England's list of low value prescription items</a></p>

>>>>>>> 84a5bb3c
  </div>

  <div class="col-md-6" id="map-container">
    <div id="map-measure"></div>
    <small>Practice locations are approximate, based on postcode.</small>
  </div>
</div>

<hr/>

{% if practice.setting != 4 %}
  <div class="alert alert-warning" role="alert">
    <strong>Warning!</strong> {{ practice.name }} is not a standard GP practice, so may have very low numbers for some of these dashboards. Don't be surprised if some of the graphs look strange.
  </div>
{% endif %}

{% include '_measures_panel.html' with entity_type='practice' %}

<hr/>

{% include '_get_in_touch.html' %}

<small id="location">Practice locations based on <a href="http://systems.hscic.gov.uk/data/ods/datadownloads/onsdata">data from HSCIC/ONS</a>. Contains OS data © Crown copyright and database right 2016, Royal Mail data © Royal Mail copyright and database right 2016, National Statistics data © Crown copyright and database right 2016.</small>

<script>
var measureData = {
    'tags': '{{ request.GET.tags|default:"core" }}',
    'orgId': '{{ practice.code }}',
    'parentOrg': '{{ practice.ccg.code }}',
    'orgName': '{{ practice.name }}',
    'orgType': 'practice'
};
</script>
{% conditional_js 'measures' %}

{% endblock %}<|MERGE_RESOLUTION|>--- conflicted
+++ resolved
@@ -35,8 +35,6 @@
     {% endif %}
     <p>Current practice type: {{ practice.get_setting_display }}</p>
 
-<<<<<<< HEAD
-=======
     <img src="/static/img/bang.jpg" style="float: left; margin: 10px">
     <p>
       Latest features from <strong>OpenPrescribing Labs</strong>:
@@ -45,7 +43,6 @@
       and <a href="{% url 'measures_for_one_practice' practice.code %}?tags=lowpriority">
       measures for NHS England's list of low value prescription items</a></p>
 
->>>>>>> 84a5bb3c
   </div>
 
   <div class="col-md-6" id="map-container">
