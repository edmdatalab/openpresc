--- conflicted
+++ resolved
@@ -410,19 +410,16 @@
         ccgs = doc('a.ccg')
         self.assertEqual(len(ccgs), 2)
 
-<<<<<<< HEAD
-=======
     def test_call_view_ccg_section(self):
         response = self.client.get('/ccg/03V/')
         self.assertEqual(response.status_code, 200)
-        self.assertTemplateUsed(response, 'measures_for_one_ccg.html')
+        self.assertTemplateUsed(response, 'entity_home_page.html')
         doc = pq(response.content)
         title = doc('h1')
         self.assertEqual(title.text(), 'CCG: NHS Corby')
         practices = doc('#practices li')
         self.assertEqual(len(practices), 2)
 
->>>>>>> 24b872bf
     def test_call_single_measure_for_ccg(self):
         response = self.client.get('/measure/cerazette/ccg/03V/')
         self.assertEqual(response.status_code, 200)
