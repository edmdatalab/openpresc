--- conflicted
+++ resolved
@@ -2,7 +2,6 @@
 import os
 import json
 import unittest
-import datetime
 from django.core import management
 from django.test import TestCase
 from common import utils
@@ -47,23 +46,21 @@
     management.call_command('flush', verbosity=0, interactive=False)
 
 
-
-def _rows_with_values(rows):
-    return [x for x in rows if not x.get('filled', False)]
-
-
 class TestAPISpendingViews(TestCase):
 
     api_prefix = '/api/1.0'
 
-    def _rows_from_api(self, url):
+    def _rows_from_api(self, url, unfilled_only=True):
         url = self.api_prefix + url
         response = self.client.get(url, follow=True)
         reader = csv.DictReader(response.content.splitlines())
         rows = []
         for row in reader:
             rows.append(row)
-        return rows
+        if unfilled_only:
+            return [x for x in rows if not x.get('filled', False)]
+        else:
+            return rows
 
     def test_codes_are_rejected_if_not_same_length(self):
         url = '%s/spending' % self.api_prefix
@@ -71,47 +68,29 @@
         response = self.client.get(url, follow=True)
         self.assertEqual(response.status_code, 400)
 
-<<<<<<< HEAD
+    def test_404_returned_for_unknown_short_code(self):
+        url = '%s/spending?format=csv&code=0' % self.api_prefix
+        response = self.client.get(url, follow=True)
+        self.assertEqual(response.status_code, 404)
+
+    def test_404_returned_for_unknown_dotted_code(self):
+        url = '%s/spending?format=csv&code=123.456' % self.api_prefix
+        response = self.client.get(url, follow=True)
+        self.assertEqual(response.status_code, 404)
+
     def test_default_data_fill(self):
-        url = '%s/spending?format=csv' % self.api_prefix
-        response = self.client.get(url, follow=True)
-        reader = csv.DictReader(response.content.splitlines())
-        rows = []
-        for row in reader:
-            rows.append(row)
+        rows = self._rows_from_api('/spending?format=csv', unfilled_only=False)    
         expected_months = 5 # in 2010
         today = datetime.datetime.now()
         expected_months += (today.year - 1 - 2010) * 12
         expected_months += today.month
-
         self.assertEqual(len(rows), expected_months)
-=======
-    def test_404_returned_for_unknown_short_code(self):
-        url = '%s/spending?format=csv&code=0' % self.api_prefix
-        response = self.client.get(url, follow=True)
-        self.assertEqual(response.status_code, 404)
-
-    def test_404_returned_for_unknown_dotted_code(self):
-        url = '%s/spending?format=csv&code=123.456' % self.api_prefix
-        response = self.client.get(url, follow=True)
-        self.assertEqual(response.status_code, 404)
->>>>>>> a9d2c2a7
 
     ########################################
     # Spending across all NHS England.
     ########################################
     def test_total_spending(self):
-<<<<<<< HEAD
-        url = '%s/spending?format=csv' % self.api_prefix
-        response = self.client.get(url, follow=True)
-        reader = csv.DictReader(response.content.splitlines())
-        rows = []
-        for row in reader:
-            rows.append(row)
-        rows = _rows_with_values(rows)
-=======
         rows = self._rows_from_api('/spending?format=csv')
->>>>>>> a9d2c2a7
         self.assertEqual(len(rows), 6)
         self.assertEqual(rows[0]['date'], '2013-04-01')
         self.assertEqual(rows[0]['actual_cost'], '4.61')
@@ -123,17 +102,7 @@
         self.assertEqual(rows[5]['quantity'], '5142')
 
     def test_total_spending_by_bnf_section(self):
-<<<<<<< HEAD
-        url = '%s/spending?format=csv&code=2' % self.api_prefix
-        response = self.client.get(url, follow=True)
-        reader = csv.DictReader(response.content.splitlines())
-        rows = []
-        for row in reader:
-            rows.append(row)
-        rows = _rows_with_values(rows)
-=======
         rows = self._rows_from_api('/spending?format=csv&code=2')
->>>>>>> a9d2c2a7
         self.assertEqual(len(rows), 6)
         self.assertEqual(rows[0]['date'], '2013-04-01')
         self.assertEqual(rows[0]['actual_cost'], '4.61')
@@ -145,17 +114,7 @@
         self.assertEqual(rows[5]['quantity'], '5142')
 
     def test_total_spending_by_bnf_section_full_code(self):
-<<<<<<< HEAD
-        url = '%s/spending?format=csv&code=02' % self.api_prefix
-        response = self.client.get(url, follow=True)
-        reader = csv.DictReader(response.content.splitlines())
-        rows = []
-        for row in reader:
-            rows.append(row)
-        rows = _rows_with_values(rows)
-=======
         rows = self._rows_from_api('/spending?format=csv&code=02')
->>>>>>> a9d2c2a7
         self.assertEqual(len(rows), 6)
         self.assertEqual(rows[0]['date'], '2013-04-01')
         self.assertEqual(rows[0]['actual_cost'], '4.61')
@@ -167,17 +126,7 @@
         self.assertEqual(rows[5]['quantity'], '5142')
 
     def test_total_spending_by_code(self):
-<<<<<<< HEAD
-        url = '%s/spending?format=csv&code=0204000I0' % self.api_prefix
-        response = self.client.get(url, follow=True)
-        reader = csv.DictReader(response.content.splitlines())
-        rows = []
-        for row in reader:
-            rows.append(row)
-        rows = _rows_with_values(rows)
-=======
         rows = self._rows_from_api('/spending?format=csv&code=0204000I0')
->>>>>>> a9d2c2a7
         self.assertEqual(len(rows), 1)
         self.assertEqual(rows[0]['date'], '2014-11-01')
         self.assertEqual(rows[0]['actual_cost'], '36.28')
@@ -187,16 +136,7 @@
     def test_total_spending_by_codes(self):
         url = '/spending?format=csv'
         url += '&code=0204000I0,0202010B0'
-<<<<<<< HEAD
-        response = self.client.get(url, follow=True)
-        reader = csv.DictReader(response.content.splitlines())
-        rows = []
-        for row in reader:
-            rows.append(row)
-        rows = _rows_with_values(rows)
-=======
-        rows = self._rows_from_api(url)
->>>>>>> a9d2c2a7
+        rows = self._rows_from_api(url)
         self.assertEqual(len(rows), 6)
         self.assertEqual(rows[3]['date'], '2014-09-01')
         self.assertEqual(rows[3]['actual_cost'], '36.29')
@@ -207,17 +147,7 @@
     # Total spending by CCG.
     ########################################
     def test_total_spending_by_ccg(self):
-<<<<<<< HEAD
-        url = '%s/spending_by_ccg?format=csv' % self.api_prefix
-        response = self.client.get(url, follow=True)
-        reader = csv.DictReader(response.content.splitlines())
-        rows = []
-        for row in reader:
-            rows.append(row)
-        rows = _rows_with_values(rows)
-=======
         rows = self._rows_from_api('/spending_by_ccg?format=csv')
->>>>>>> a9d2c2a7
         self.assertEqual(len(rows), 9)
         self.assertEqual(rows[6]['row_id'], '03V')
         self.assertEqual(rows[6]['row_name'], 'NHS Corby')
@@ -227,17 +157,7 @@
         self.assertEqual(rows[6]['quantity'], '1241')
 
     def test_total_spending_by_one_ccg(self):
-<<<<<<< HEAD
-        url = '%s/spending_by_ccg?format=csv&org=03V' % self.api_prefix
-        response = self.client.get(url, follow=True)
-        reader = csv.DictReader(response.content.splitlines())
-        rows = []
-        for row in reader:
-            rows.append(row)
-        rows = _rows_with_values(rows)
-=======
         rows = self._rows_from_api('/spending_by_ccg?format=csv&org=03V')
->>>>>>> a9d2c2a7
         self.assertEqual(len(rows), 5)
         self.assertEqual(rows[-2]['row_id'], '03V')
         self.assertEqual(rows[-2]['row_name'], 'NHS Corby')
@@ -247,17 +167,7 @@
         self.assertEqual(rows[-2]['quantity'], '1241')
 
     def test_total_spending_by_multiple_ccgs(self):
-<<<<<<< HEAD
-        url = '%s/spending_by_ccg?format=csv&org=03V,03Q' % self.api_prefix
-        response = self.client.get(url, follow=True)
-        reader = csv.DictReader(response.content.splitlines())
-        rows = []
-        for row in reader:
-            rows.append(row)
-        rows = _rows_with_values(rows)
-=======
         rows = self._rows_from_api('/spending_by_ccg?format=csv&org=03V,03Q')
->>>>>>> a9d2c2a7
         self.assertEqual(len(rows), 9)
         self.assertEqual(rows[6]['row_id'], '03V')
         self.assertEqual(rows[6]['row_name'], 'NHS Corby')
@@ -267,18 +177,8 @@
         self.assertEqual(rows[6]['quantity'], '1241')
 
     def test_spending_by_all_ccgs_on_chemical(self):
-<<<<<<< HEAD
-        url = '%s/spending_by_ccg?format=csv&code=0202010B0' % self.api_prefix
-        response = self.client.get(url, follow=True)
-        reader = csv.DictReader(response.content.splitlines())
-        rows = []
-        for row in reader:
-            rows.append(row)
-        rows = _rows_with_values(rows)
-=======
         rows = self._rows_from_api(
             '/spending_by_ccg?format=csv&code=0202010B0')
->>>>>>> a9d2c2a7
         self.assertEqual(len(rows), 6)
         self.assertEqual(rows[0]['row_id'], '03V')
         self.assertEqual(rows[0]['row_name'], 'NHS Corby')
@@ -296,16 +196,7 @@
     def test_spending_by_all_ccgs_on_multiple_chemicals(self):
         url = '/spending_by_ccg'
         url += '?format=csv&code=0202010B0,0202010F0'
-<<<<<<< HEAD
-        response = self.client.get(url, follow=True)
-        reader = csv.DictReader(response.content.splitlines())
-        rows = []
-        for row in reader:
-            rows.append(row)
-        rows = _rows_with_values(rows)
-=======
-        rows = self._rows_from_api(url)
->>>>>>> a9d2c2a7
+        rows = self._rows_from_api(url)
         self.assertEqual(len(rows), 9)
         self.assertEqual(rows[0]['row_id'], '03Q')
         self.assertEqual(rows[0]['row_name'], 'NHS Vale of York')
@@ -323,16 +214,7 @@
     def test_spending_by_all_ccgs_on_product(self):
         url = '/spending_by_ccg'
         url += '?format=csv&code=0204000I0BC'
-<<<<<<< HEAD
-        response = self.client.get(url, follow=True)
-        reader = csv.DictReader(response.content.splitlines())
-        rows = []
-        for row in reader:
-            rows.append(row)
-        rows = _rows_with_values(rows)
-=======
-        rows = self._rows_from_api(url)
->>>>>>> a9d2c2a7
+        rows = self._rows_from_api(url)
         self.assertEqual(len(rows), 1)
         self.assertEqual(rows[0]['row_id'], '03V')
         self.assertEqual(rows[0]['row_name'], 'NHS Corby')
@@ -344,16 +226,7 @@
     def test_spending_by_all_ccgs_on_presentation(self):
         url = '/spending_by_ccg'
         url += '?format=csv&code=0202010B0AAABAB'
-<<<<<<< HEAD
-        response = self.client.get(url, follow=True)
-        reader = csv.DictReader(response.content.splitlines())
-        rows = []
-        for row in reader:
-            rows.append(row)
-        rows = _rows_with_values(rows)
-=======
-        rows = self._rows_from_api(url)
->>>>>>> a9d2c2a7
+        rows = self._rows_from_api(url)
         self.assertEqual(len(rows), 3)
         self.assertEqual(rows[2]['row_id'], '03V')
         self.assertEqual(rows[2]['row_name'], 'NHS Corby')
@@ -365,16 +238,7 @@
     def test_spending_by_all_ccgs_on_multiple_presentations(self):
         url = '/spending_by_ccg'
         url += '?format=csv&code=0202010F0AAAAAA,0202010B0AAACAC'
-<<<<<<< HEAD
-        response = self.client.get(url, follow=True)
-        reader = csv.DictReader(response.content.splitlines())
-        rows = []
-        for row in reader:
-            rows.append(row)
-        rows = _rows_with_values(rows)
-=======
-        rows = self._rows_from_api(url)
->>>>>>> a9d2c2a7
+        rows = self._rows_from_api(url)
         self.assertEqual(len(rows), 7)
         self.assertEqual(rows[0]['row_id'], '03Q')
         self.assertEqual(rows[0]['row_name'], 'NHS Vale of York')
@@ -384,18 +248,8 @@
         self.assertEqual(rows[0]['quantity'], '56')
 
     def test_spending_by_all_ccgs_on_bnf_section(self):
-<<<<<<< HEAD
-        url = '%s/spending_by_ccg?format=csv&code=2.2.1' % self.api_prefix
-        response = self.client.get(url, follow=True)
-        reader = csv.DictReader(response.content.splitlines())
-        rows = []
-        for row in reader:
-            rows.append(row)
-        rows = _rows_with_values(rows)
-=======
         url = '/spending_by_ccg?format=csv&code=2.2.1'
         rows = self._rows_from_api(url)
->>>>>>> a9d2c2a7
         self.assertEqual(len(rows), 9)
         self.assertEqual(rows[0]['row_id'], '03Q')
         self.assertEqual(rows[0]['row_name'], 'NHS Vale of York')
@@ -411,18 +265,8 @@
         self.assertEqual(rows[-1]['quantity'], '2788')
 
     def test_spending_by_all_ccgs_on_multiple_bnf_sections(self):
-<<<<<<< HEAD
-        url = '%s/spending_by_ccg?format=csv&code=2.2,2.4' % self.api_prefix
-        response = self.client.get(url, follow=True)
-        reader = csv.DictReader(response.content.splitlines())
-        rows = []
-        for row in reader:
-            rows.append(row)
-        rows = _rows_with_values(rows)
-=======
         url = '/spending_by_ccg?format=csv&code=2.2,2.4'
         rows = self._rows_from_api(url)
->>>>>>> a9d2c2a7
         self.assertEqual(len(rows), 9)
         self.assertEqual(rows[-1]['row_id'], '03V')
         self.assertEqual(rows[-1]['row_name'], 'NHS Corby')
@@ -443,16 +287,7 @@
     def test_total_spending_by_practice(self):
         url = '/spending_by_practice'
         url += '?format=csv&date=2014-11-01'
-<<<<<<< HEAD
-        response = self.client.get(url, follow=True)
-        reader = csv.DictReader(response.content.splitlines())
-        rows = []
-        for row in reader:
-            rows.append(row)
-        rows = _rows_with_values(rows)
-=======
-        rows = self._rows_from_api(url)
->>>>>>> a9d2c2a7
+        rows = self._rows_from_api(url)
         self.assertEqual(len(rows), 2)
         self.assertEqual(rows[0]['row_id'], 'K83059')
         self.assertEqual(rows[0]['row_name'], 'DR KHALID & PARTNERS')
@@ -466,16 +301,7 @@
     def test_spending_by_practice_on_chemical(self):
         url = '/spending_by_practice'
         url += '?format=csv&code=0204000I0&date=2014-11-01'
-<<<<<<< HEAD
-        response = self.client.get(url, follow=True)
-        reader = csv.DictReader(response.content.splitlines())
-        rows = []
-        for row in reader:
-            rows.append(row)
-        rows = _rows_with_values(rows)
-=======
-        rows = self._rows_from_api(url)
->>>>>>> a9d2c2a7
+        rows = self._rows_from_api(url)
         self.assertEqual(len(rows), 2)
         self.assertEqual(rows[0]['row_id'], 'K83059')
         self.assertEqual(rows[0]['row_name'], 'DR KHALID & PARTNERS')
@@ -489,16 +315,7 @@
     def test_spending_by_all_practices_on_chemical_with_date(self):
         url = '/spending_by_practice'
         url += '?format=csv&code=0202010F0&date=2014-09-01'
-<<<<<<< HEAD
-        response = self.client.get(url, follow=True)
-        reader = csv.DictReader(response.content.splitlines())
-        rows = []
-        for row in reader:
-            rows.append(row)
-        rows = _rows_with_values(rows)
-=======
-        rows = self._rows_from_api(url)
->>>>>>> a9d2c2a7
+        rows = self._rows_from_api(url)
         self.assertEqual(len(rows), 2)
         self.assertEqual(rows[0]['row_id'], 'N84014')
         self.assertEqual(rows[0]['actual_cost'], '11.99')
@@ -510,18 +327,8 @@
         self.assertEqual(rows[1]['quantity'], '32')
 
     def test_spending_by_one_practice(self):
-<<<<<<< HEAD
-        url = '%s/spending_by_practice?format=csv&org=P87629' % self.api_prefix
-        response = self.client.get(url, follow=True)
-        reader = csv.DictReader(response.content.splitlines())
-        rows = []
-        for row in reader:
-            rows.append(row)
-        rows = _rows_with_values(rows)
-=======
         url = '/spending_by_practice?format=csv&org=P87629'
         rows = self._rows_from_api(url)
->>>>>>> a9d2c2a7
         self.assertEqual(len(rows), 5)
         self.assertEqual(rows[-1]['row_id'], 'P87629')
         self.assertEqual(rows[-1]['row_name'], '1/ST ANDREWS MEDICAL PRACTICE')
@@ -533,16 +340,7 @@
     def test_spending_by_one_practice_on_chemical(self):
         url = '/spending_by_practice'
         url += '?format=csv&code=0202010B0&org=P87629'
-<<<<<<< HEAD
-        response = self.client.get(url, follow=True)
-        reader = csv.DictReader(response.content.splitlines())
-        rows = []
-        for row in reader:
-            rows.append(row)
-        rows = _rows_with_values(rows)
-=======
-        rows = self._rows_from_api(url)
->>>>>>> a9d2c2a7
+        rows = self._rows_from_api(url)
         self.assertEqual(len(rows), 5)
         self.assertEqual(rows[-1]['row_id'], 'P87629')
         self.assertEqual(rows[-1]['row_name'], '1/ST ANDREWS MEDICAL PRACTICE')
@@ -556,16 +354,7 @@
     def test_spending_by_practice_on_multiple_chemicals(self):
         url = '/spending_by_practice?format=csv'
         url += '&code=0202010B0,0204000I0&org=P87629,K83059'
-<<<<<<< HEAD
-        response = self.client.get(url, follow=True)
-        reader = csv.DictReader(response.content.splitlines())
-        rows = []
-        for row in reader:
-            rows.append(row)
-        rows = _rows_with_values(rows)
-=======
-        rows = self._rows_from_api(url)
->>>>>>> a9d2c2a7
+        rows = self._rows_from_api(url)
         self.assertEqual(len(rows), 6)
         self.assertEqual(rows[2]['row_id'], 'P87629')
         self.assertEqual(rows[2]['row_name'], '1/ST ANDREWS MEDICAL PRACTICE')
@@ -577,16 +366,7 @@
     def test_spending_by_all_practices_on_product(self):
         url = '/spending_by_practice'
         url += '?format=csv&code=0202010B0AA&date=2014-11-01'
-<<<<<<< HEAD
-        response = self.client.get(url, follow=True)
-        reader = csv.DictReader(response.content.splitlines())
-        rows = []
-        for row in reader:
-            rows.append(row)
-        rows = _rows_with_values(rows)
-=======
-        rows = self._rows_from_api(url)
->>>>>>> a9d2c2a7
+        rows = self._rows_from_api(url)
         self.assertEqual(len(rows), 2)
         self.assertEqual(rows[0]['row_id'], 'K83059')
         self.assertEqual(rows[0]['actual_cost'], '12.13')
@@ -600,16 +380,7 @@
     def test_spending_by_all_practices_on_presentation(self):
         url = '/spending_by_practice'
         url += '?format=csv&code=0202010B0AAABAB&date=2014-11-01'
-<<<<<<< HEAD
-        response = self.client.get(url, follow=True)
-        reader = csv.DictReader(response.content.splitlines())
-        rows = []
-        for row in reader:
-            rows.append(row)
-        rows = _rows_with_values(rows)
-=======
-        rows = self._rows_from_api(url)
->>>>>>> a9d2c2a7
+        rows = self._rows_from_api(url)
         self.assertEqual(len(rows), 2)
         self.assertEqual(rows[0]['row_id'], 'K83059')
         self.assertEqual(rows[0]['actual_cost'], '12.13')
@@ -623,16 +394,7 @@
     def test_spending_by_practice_on_presentation(self):
         url = '/spending_by_practice'
         url += '?format=csv&code=0204000I0BCAAAB&org=03V'
-<<<<<<< HEAD
-        response = self.client.get(url, follow=True)
-        reader = csv.DictReader(response.content.splitlines())
-        rows = []
-        for row in reader:
-            rows.append(row)
-        rows = _rows_with_values(rows)
-=======
-        rows = self._rows_from_api(url)
->>>>>>> a9d2c2a7
+        rows = self._rows_from_api(url)
         self.assertEqual(len(rows), 2)
         self.assertEqual(rows[1]['row_id'], 'P87629')
         self.assertEqual(rows[1]['row_name'], '1/ST ANDREWS MEDICAL PRACTICE')
@@ -646,16 +408,7 @@
     def test_spending_by_practice_on_multiple_presentations(self):
         url = '/spending_by_practice'
         url += '?format=csv&code=0204000I0BCAAAB,0202010B0AAABAB&org=03V'
-<<<<<<< HEAD
-        response = self.client.get(url, follow=True)
-        reader = csv.DictReader(response.content.splitlines())
-        rows = []
-        for row in reader:
-            rows.append(row)
-        rows = _rows_with_values(rows)
-=======
-        rows = self._rows_from_api(url)
->>>>>>> a9d2c2a7
+        rows = self._rows_from_api(url)
         self.assertEqual(len(rows), 3)
         self.assertEqual(rows[2]['row_id'], 'P87629')
         self.assertEqual(rows[2]['row_name'], '1/ST ANDREWS MEDICAL PRACTICE')
@@ -667,16 +420,7 @@
     def test_spending_by_practice_on_section(self):
         url = '/spending_by_practice'
         url += '?format=csv&code=2&org=03V'
-<<<<<<< HEAD
-        response = self.client.get(url, follow=True)
-        reader = csv.DictReader(response.content.splitlines())
-        rows = []
-        for row in reader:
-            rows.append(row)
-        rows = _rows_with_values(rows)
-=======
-        rows = self._rows_from_api(url)
->>>>>>> a9d2c2a7
+        rows = self._rows_from_api(url)
         self.assertEqual(len(rows), 6)
         self.assertEqual(rows[-1]['row_id'], 'P87629')
         self.assertEqual(rows[-1]['row_name'], '1/ST ANDREWS MEDICAL PRACTICE')
@@ -688,16 +432,7 @@
     def test_spending_by_practice_on_multiple_sections(self):
         url = '/spending_by_practice'
         url += '?format=csv&code=0202,0204&org=03Q'
-<<<<<<< HEAD
-        response = self.client.get(url, follow=True)
-        reader = csv.DictReader(response.content.splitlines())
-        rows = []
-        for row in reader:
-            rows.append(row)
-        rows = _rows_with_values(rows)
-=======
-        rows = self._rows_from_api(url)
->>>>>>> a9d2c2a7
+        rows = self._rows_from_api(url)
         self.assertEqual(len(rows), 4)
         self.assertEqual(rows[0]['row_id'], 'N84014')
         self.assertEqual(rows[0]['row_name'], 'AINSDALE VILLAGE SURGERY')
