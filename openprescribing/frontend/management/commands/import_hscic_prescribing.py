--- conflicted
+++ resolved
@@ -14,12 +14,8 @@
 from django.core.management.base import BaseCommand
 from django.db import connection
 
-<<<<<<< HEAD
 from frontend.management.commands.convert_hscic_prescribing import Command as ConvertCommand
-from frontend.models import SHA, PCT, ImportLog
-=======
 from frontend.models import PCT, ImportLog
->>>>>>> 518d3774
 
 logger = logging.getLogger(__name__)
 
@@ -31,7 +27,6 @@
 
     def add_arguments(self, parser):
         parser.add_argument('--filename')
-        parser.add_argument('--migrate', action='store_true')
         parser.add_argument(
             '--date', help="Specify date rather than infer it from filename")
         parser.add_argument(
@@ -40,33 +35,11 @@
             help="Don't parse orgs from the file")
         parser.add_argument('--truncate')
 
-    def get_all_dates(self):
-        sql = """
-        SELECT
-          CONCAT(LEFT(split_part(table_name,
-                '_',
-                3), 4), '-', RIGHT(split_part(table_name,
-                '_',
-                3), 2), '-01')
-        FROM
-          information_schema.tables
-        WHERE
-          table_schema = 'public'
-          AND table_name LIKE 'frontend_prescription_%'
-        ORDER BY
-          table_name;
-        """
-        with connection.cursor() as cursor:
-            cursor.execute(sql)
-            return [datetime.datetime.strptime(
-                x[0], '%Y-%m-%d').date() for x in cursor.fetchall()]
-
     def handle(self, *args, **options):
         if options['truncate']:
             self.truncate = True
         else:
             self.truncate = False
-<<<<<<< HEAD
 
         # This can still point to files in the filesystem, but must assume
         # they've been uploaded to GCS and can be referenced as URIs
@@ -78,7 +51,7 @@
             self.date = self._date_from_filename(fname)
         f = self._get_path_to_formatted_data(fname)
         if not options['skip_orgs']:
-            self.import_shas_and_pcts(f)
+            self.import_pcts(f)
         self.drop_partition()
         self.create_partition()
         self.import_prescriptions(f)
@@ -101,45 +74,8 @@
             # we do in BigQuery, then download the result for ingestion
             return aggregate_nhs_digital_data(fname)
 
-    def import_shas_and_pcts(self, filename):
+    def import_pcts(self, filename):
         logger.info('Importing SHAs and PCTs from %s' % filename)
-=======
-        if options['migrate']:
-            if options['date']:
-                date = datetime.datetime.strptime(
-                    options['date'], '%Y-%m-%d').date()
-                dates = [date]
-            else:
-                dates = self.get_all_dates()
-            self.drop_redundant_columns()
-            for date in dates:
-                print "migrating", date
-                self.drop_redundant_indexes(date)
-                self.create_new_indexes(date)
-        else:
-            if options['filename']:
-                files_to_import = [options['filename']]
-            else:
-                filepath = './data/raw_data/T*PDPI+BNFT_formatted*'
-                files_to_import = glob.glob(filepath)
-            for f in files_to_import:
-                if options['date']:
-                    date = datetime.datetime.strptime(
-                        options['date'], '%Y-%m-%d').date()
-                else:
-                    date = self._date_from_filename(f)
-                if not options['skip_orgs']:
-                    self.import_pcts(f, date)
-                self.drop_partition(date)
-                self.create_partition(date)
-                self.import_prescriptions(f, date)
-                self.create_partition_indexes(date)
-                self.add_parent_trigger()
-                self.drop_oldest_month(date)
-
-    def import_pcts(self, filename, date):
-        logger.info('Importing PCTs from %s' % filename)
->>>>>>> 518d3774
         rows = csv.reader(open(filename, 'rU'))
         pct_codes = set()
         i = 0
@@ -210,54 +146,7 @@
             cursor.execute(function)
             cursor.execute(trigger)
 
-<<<<<<< HEAD
     def create_partition_indexes(self):
-=======
-    def drop_redundant_columns(self):
-        with connection.cursor() as cursor:
-            cursor.execute(
-                "ALTER TABLE frontend_prescription "
-                "DROP COLUMN sha_id CASCADE")
-            cursor.execute(
-                "ALTER TABLE frontend_prescription "
-                "DROP COLUMN chemical_id CASCADE")
-            cursor.execute(
-                "ALTER TABLE frontend_prescription "
-                "DROP COLUMN presentation_name CASCADE")
-
-    def drop_redundant_indexes(self, date):
-        indexes = [
-            "DROP INDEX %s_by_pct",
-            "DROP INDEX %s_by_prac_date_code ",
-            "DROP INDEX %s_by_practice",
-            "DROP INDEX %s_idx_date_and_code",
-            "DROP INDEX %s_by_pct_and_presentation",
-            "DROP INDEX %s_by_practice_and_code"
-        ]
-        partition_name = self._partition_name(date)
-        with connection.cursor() as cursor:
-            for index_sql in indexes:
-                cursor.execute(index_sql % (
-                    partition_name))
-
-    def create_new_indexes(self, date):
-        indexes = [
-            ("CREATE INDEX idx_%s_presentation "
-             "ON %s (presentation_code varchar_pattern_ops)"),
-            ("CREATE INDEX idx_%s_pct_id "
-             "ON %s (pct_id)"),
-            ("CREATE INDEX idx_%s_date "
-             "ON %s (processing_date)"),
-            ("CLUSTER %s USING idx_%s_presentation"),
-        ]
-        partition_name = self._partition_name(date)
-        with connection.cursor() as cursor:
-            for index_sql in indexes:
-                cursor.execute(index_sql % (
-                    partition_name, partition_name))
-
-    def create_partition_indexes(self, date):
->>>>>>> 518d3774
         indexes = [
             ("CREATE INDEX idx_%s_presentation "
              "ON %s (presentation_code varchar_pattern_ops)"),
