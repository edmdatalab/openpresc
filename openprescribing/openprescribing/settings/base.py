"""Common settings and globals."""
from os.path import abspath, basename, dirname, join, normpath
from sys import path
from common import utils

# PATH CONFIGURATION
# Absolute filesystem path to the Django project directory:
DJANGO_ROOT = dirname(dirname(abspath(__file__)))

# Absolute filesystem path to the top-level project folder:
SITE_ROOT = dirname(DJANGO_ROOT)

INSTALL_ROOT = abspath(join(SITE_ROOT, '..'))

# Site name:
SITE_NAME = basename(DJANGO_ROOT)

# Site ID (django.contrib.sites framework, required by django-anyauth
SITE_ID = 1

# Add our project to our pythonpath, this way we don't need to type our project
# name in our dotted import paths:
path.append(DJANGO_ROOT)
# END PATH CONFIGURATION


# DEBUG CONFIGURATION
# See: https://docs.djangoproject.com/en/dev/ref/settings/#debug
DEBUG = False
# END DEBUG CONFIGURATION


# MANAGER CONFIGURATION
# See: https://docs.djangoproject.com/en/dev/ref/settings/#admins
ADMINS = (
    ('EBM Data Lab', 'tech@ebmdatalab.net'),
)

# See: https://docs.djangoproject.com/en/dev/ref/settings/#managers
MANAGERS = ADMINS
# END MANAGER CONFIGURATION


# GENERAL CONFIGURATION
# See: https://docs.djangoproject.com/en/dev/ref/settings/#time-zone
TIME_ZONE = 'Europe/London'

# See: https://docs.djangoproject.com/en/dev/ref/settings/#language-code
LANGUAGE_CODE = 'en-gb'

# See: https://docs.djangoproject.com/en/dev/ref/settings/#site-id
SITE_ID = 1

# See: https://docs.djangoproject.com/en/dev/ref/settings/#use-i18n
USE_I18N = False

# See: https://docs.djangoproject.com/en/dev/ref/settings/#use-l10n
USE_L10N = True

# See: https://docs.djangoproject.com/en/dev/ref/settings/#use-tz
USE_TZ = True
# END GENERAL CONFIGURATION


# MEDIA CONFIGURATION
# See: https://docs.djangoproject.com/en/dev/ref/settings/#media-root
MEDIA_ROOT = normpath(join(SITE_ROOT, 'media'))

# See: https://docs.djangoproject.com/en/dev/ref/settings/#media-url
MEDIA_URL = '/media/'
# END MEDIA CONFIGURATION


# STATIC FILE CONFIGURATION

# The directory from where files should be served. The `collectstatic`
# command will copy all files from static folders to here for serving.
# The reason we need to do this (rather than just serve things
# straignt from a static directory) is because dependent apps may also
# provide static files for serving -- specifically, the Django admin
# app.
# See: https://docs.djangoproject.com/en/dev/ref/settings/#static-root
STATIC_ROOT = normpath(join(SITE_ROOT, 'assets'))

# The base URL which will be used in URLs for static assets
# See: https://docs.djangoproject.com/en/dev/ref/settings/#static-url
STATIC_URL = '/static/'

# Places that are searched -- by the django development server ahd the
# `collectstatic` command -- for static files
# See:
# https://docs.djangoproject.com/en/dev/ref/contrib/staticfiles/#std:setting-STATICFILES_DIRS
STATICFILES_DIRS = (
    normpath(join(SITE_ROOT, 'static')),
)

# See:
# https://docs.djangoproject.com/en/dev/ref/contrib/staticfiles/#staticfiles-finders
STATICFILES_FINDERS = (
    'django.contrib.staticfiles.finders.FileSystemFinder',
    'django.contrib.staticfiles.finders.AppDirectoriesFinder',
)
# END STATIC FILE CONFIGURATION


# SECRET CONFIGURATION
# See: https://docs.djangoproject.com/en/dev/ref/settings/#secret-key
SECRET_KEY = utils.get_env_setting('SECRET_KEY')
# END SECRET CONFIGURATION

# SITE CONFIGURATION
# Hosts/domain names that are valid for this site
# See https://docs.djangoproject.com/en/1.5/ref/settings/#allowed-hosts
ALLOWED_HOSTS = []
# END SITE CONFIGURATION


# FIXTURE CONFIGURATION
# See:
# https://docs.djangoproject.com/en/dev/ref/settings/#std:setting-FIXTURE_DIRS
FIXTURE_DIRS = (
    normpath(join(SITE_ROOT, 'frontend', 'tests', 'fixtures')),
)
# END FIXTURE CONFIGURATION


# TEMPLATE CONFIGURATION
TEMPLATES = [
    {
        'BACKEND': 'django.template.backends.django.DjangoTemplates',
        'DIRS': [
            normpath(join(SITE_ROOT, 'templates')),
        ],
        'APP_DIRS': True,
        'OPTIONS': {
            'context_processors': [
                'django.contrib.auth.context_processors.auth',
                'django.template.context_processors.debug',
                'django.template.context_processors.i18n',
                'django.template.context_processors.media',
                'django.template.context_processors.static',
                'django.template.context_processors.tz',
                'django.contrib.messages.context_processors.messages',
                'django.template.context_processors.request',
                'frontend.context_processors.support_email',
                'frontend.context_processors.google_tracking_id',
                'frontend.context_processors.api_host',
                'frontend.context_processors.debug'
            ],
            'debug': DEBUG
        },
    },
]
# END TEMPLATE CONFIGURATION


# MIDDLEWARE CONFIGURATION
# See: https://docs.djangoproject.com/en/dev/ref/settings/#middleware-classes
MIDDLEWARE_CLASSES = (
    'corsheaders.middleware.CorsMiddleware',
    # Default Django middleware.
    'django.middleware.common.CommonMiddleware',
    'django.contrib.sessions.middleware.SessionMiddleware',
    'django.middleware.csrf.CsrfViewMiddleware',
    'corsheaders.middleware.CorsPostCsrfMiddleware',
    'django.contrib.auth.middleware.AuthenticationMiddleware',
    'django.contrib.messages.middleware.MessageMiddleware',
    # 'django.middleware.clickjacking.XFrameOptionsMiddleware',
)
# END MIDDLEWARE CONFIGURATION


# URL CONFIGURATION
# See: https://docs.djangoproject.com/en/dev/ref/settings/#root-urlconf
ROOT_URLCONF = '%s.urls' % SITE_NAME
# END URL CONFIGURATION


# APP CONFIGURATION
DJANGO_APPS = (
    # Default Django apps:
    'django.contrib.admin',
    'django.contrib.auth',
    'django.contrib.contenttypes',
    'django.contrib.sessions',
    'django.contrib.sites',
    'django.contrib.messages',
    'django.contrib.staticfiles',
    'django.contrib.gis',
    # Useful template tags:
    'django.contrib.humanize',
    'rest_framework',
    'rest_framework_swagger',
    'corsheaders',
)

# Apps specific for this project go here.
LOCAL_APPS = (
    'frontend',
    'dmd',
    'pipeline',
    'gcutils',
)

CONTRIB_APPS = (
    'allauth',
    'allauth.account',
    'allauth.socialaccount',
    # 'allauth.socialaccount.providers.facebook',
    # 'allauth.socialaccount.providers.google',
    'allauth.socialaccount.providers.twitter',
    'anymail',
    'crispy_forms',
)

# See: https://docs.djangoproject.com/en/dev/ref/settings/#installed-apps
INSTALLED_APPS = DJANGO_APPS + CONTRIB_APPS + LOCAL_APPS
# END APP CONFIGURATION


AUTHENTICATION_BACKENDS = (
    # Needed to login by username in Django admin, regardless of `allauth`
    'django.contrib.auth.backends.ModelBackend',
    # `allauth` specific authentication methods, such as login by e-mail
    'allauth.account.auth_backends.AuthenticationBackend',
    # custom backend to support logging in via a hash
    'frontend.backends.SecretKeyBackend'
)


# WSGI CONFIGURATION
# See: https://docs.djangoproject.com/en/dev/ref/settings/#wsgi-application
WSGI_APPLICATION = '%s.wsgi.application' % SITE_NAME
# END WSGI CONFIGURATION

TEST_RUNNER = 'frontend.tests.custom_runner.AssetBuildingTestRunner'

CONN_MAX_AGE = 1200


REST_FRAMEWORK = {
    'DEFAULT_RENDERER_CLASSES': (
        'rest_framework.renderers.JSONRenderer',
        'rest_framework.renderers.BrowsableAPIRenderer',
        'rest_framework_csv.renderers.CSVRenderer',
    ),
    'DEFAULT_CONTENT_NEGOTIATION_CLASS':
    'frontend.negotiation.IgnoreAcceptsContentNegotiation',
}

CORS_URLS_REGEX = r'^/api/.*$'
CORS_ORIGIN_ALLOW_ALL = True
CORS_ALLOW_METHODS = (
    'GET'
)
SUPPORT_EMAIL = 'feedback@openprescribing.net'
DEFAULT_FROM_EMAIL = SUPPORT_EMAIL
SWAGGER_SETTINGS = {
    'info': {
        'contact': SUPPORT_EMAIL,
        'description': 'description goes here',
        'title': 'Title',
    }
}
GDOC_DOCS = {
    'zooming': '1lz1uRfNOy2fQ-xSy_6BiLV_7Mgr-Z2V0-VWzo6HlCO0',
    'analyse': '1HqlJlUA86cnlyJpUxiQdGsM46Gsv9xyZkmhkTqjbwH0',
    'analyse-by-practice': '1idnk9yczLLBLbYUbp06dMglfivobTNoKY7pA2zCDPI8',
    'analyse-by-ccg': '1izun1jIGW7Wica-eMkUOU1x7RWqCZ9BJrbWNvsCzWm0'
}

API_HOST = utils.get_env_setting('API_HOST', default='')

# BigQuery project name
BQ_PROJECT = 'ebmdatalab'

# BigQuery dataset names
BQ_HSCIC_DATASET = 'hscic'
BQ_MEASURES_DATASET = 'measures'
BQ_TMP_EU_DATASET = 'tmp_eu'
BQ_DMD_DATASET = 'dmd'

# Other BQ settings
BQ_DEFAULT_TABLE_EXPIRATION_MS = None
BQ_LOCATION = 'EU'

# Use django-anymail through mailgun for sending emails
EMAIL_BACKEND = "anymail.backends.mailgun.EmailBackend"
ANYMAIL = {
    "MAILGUN_API_KEY": utils.get_env_setting('MAILGUN_API_KEY'),
    "MAILGUN_SENDER_DOMAIN": "staging.openprescribing.net",
    "WEBHOOK_SECRET": "%s:%s" % (
        utils.get_env_setting('MAILGUN_WEBHOOK_USER'),
        utils.get_env_setting('MAILGUN_WEBHOOK_PASS'))
}

# See: https://docs.djangoproject.com/en/dev/ref/settings/#server-email
SERVER_EMAIL = "errors@openprescribing.net"

# django-allauth configuration
ACCOUNT_ADAPTER = 'frontend.account.adapter.CustomAdapter'
ACCOUNT_EMAIL_REQUIRED = True
ACCOUNT_EMAIL_VERIFICATION = "optional"
ACCOUNT_CONFIRM_EMAIL_ON_GET = True
ACCOUNT_LOGIN_ON_EMAIL_CONFIRMATION = True
ACCOUNT_EMAIL_CONFIRMATION_EXPIRE_DAYS = 7

LOGIN_REDIRECT_URL = "finalise-signup"
LOGIN_URL = "home"

# Easy bootstrap styling of Django forms
CRISPY_TEMPLATE_PACK = 'bootstrap3'

# For grabbing images that we insert into alert emails
GRAB_HOST = "https://openprescribing.net"

<<<<<<< HEAD
# Newsletter signup
MAILCHIMP_LIST_ID = 'b2b7873a73'
=======
# For sending messages to Slack
SLACK_GENERAL_POST_KEY = utils.get_env_setting(
    'SLACK_GENERAL_POST_KEY',
    default=''
)
SLACK_SENDING_ACTIVE = True
>>>>>>> 24b872bf
<|MERGE_RESOLUTION|>--- conflicted
+++ resolved
@@ -218,6 +218,47 @@
 # END APP CONFIGURATION
 
 
+# LOGGING CONFIGURATION
+# See: https://docs.djangoproject.com/en/dev/ref/settings/#logging
+# A sample logging configuration. The only tangible logging
+# performed by this configuration is to send an email to
+# the site admins on every HTTP 500 error when DEBUG=False.
+# See http://docs.djangoproject.com/en/dev/topics/logging for
+# more details on how to customize your logging configuration.
+LOGGING = {
+    'version': 1,
+    'disable_existing_loggers': False,
+    'formatters': {
+        'verbose': {
+            'format': ('%(asctime)s %(levelname)s '
+                       '[%(name)s:%(lineno)s] %(module)s '
+                       '%(process)d %(thread)d %(message)s')
+        }
+    },
+    'filters': {
+        'require_debug_false': {
+            '()': 'django.utils.log.RequireDebugFalse'
+        }
+    },
+    'handlers': {
+        'mail_admins': {
+            'level': 'ERROR',
+            'filters': ['require_debug_false'],
+            'class': 'django.utils.log.AdminEmailHandler'
+        }
+
+    },
+    'loggers': {
+        'django.request': {
+            'handlers': ['mail_admins'],
+            'level': 'ERROR',
+            'propagate': True,
+        }
+    }
+}
+# END LOGGING CONFIGURATION
+
+
 AUTHENTICATION_BACKENDS = (
     # Needed to login by username in Django admin, regardless of `allauth`
     'django.contrib.auth.backends.ModelBackend',
@@ -314,14 +355,12 @@
 # For grabbing images that we insert into alert emails
 GRAB_HOST = "https://openprescribing.net"
 
-<<<<<<< HEAD
-# Newsletter signup
-MAILCHIMP_LIST_ID = 'b2b7873a73'
-=======
 # For sending messages to Slack
 SLACK_GENERAL_POST_KEY = utils.get_env_setting(
     'SLACK_GENERAL_POST_KEY',
     default=''
 )
 SLACK_SENDING_ACTIVE = True
->>>>>>> 24b872bf
+
+# Newsletter signup
+MAILCHIMP_LIST_ID = 'b2b7873a73'