--- conflicted
+++ resolved
@@ -110,8 +110,4 @@
   "measure_complexity": "medium",
   "measure_type": "dmd",
   "radar_exclude": false
-<<<<<<< HEAD
-
-=======
->>>>>>> 7d82c0a0
 }