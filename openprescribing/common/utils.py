<<<<<<< HEAD
import hashlib
import uuid
=======
from contextlib import contextmanager
>>>>>>> 12bebe7e
from os import environ
import logging

from django.core.exceptions import ImproperlyConfigured
from django import db

logger = logging.getLogger(__name__)


def get_env_setting(setting, default=None):
    """ Get the environment setting.

    Return the default, or raise an exception if none supplied
    """
    try:
        return environ[setting]
    except KeyError:
        if default:
            return default
        else:
            error_msg = "Set the %s env variable" % setting
            raise ImproperlyConfigured(error_msg)


def under_test():
    return db.connections.databases['default']['NAME'].startswith("test_")


<<<<<<< HEAD
def google_user_id(user):
    if user:
        h = hashlib.md5()
        h.update(str(user.id))
        client_id = str(uuid.UUID(h.hexdigest()))
    else:
        client_id = None
    return client_id
=======
@contextmanager
def constraint_and_index_reconstructor(table_name):
    """A context manager that drops indexes and constraints on the
    specified table, yields, then recreates them.

    According to postgres documentation, when doing bulk loads, this
    should be faster than having the indexes update during the insert.

    See https://www.postgresql.org/docs/current/static/populate.html
    for more.

    """
    with db.connection.cursor() as cursor:

        # Record index and constraint definitions
        indexes = {}
        constraints = {}

        # Build lists of current constraints and indexes
        cursor.execute(
            "SELECT conname, pg_get_constraintdef(c.oid) "
            "FROM pg_constraint c "
            "JOIN pg_namespace n "
            "ON n.oid = c.connamespace "
            "WHERE contype IN ('f', 'p','c','u') "
            "AND conrelid = '%s'::regclass "
            "ORDER BY contype;" % table_name)
        for name, definition in cursor.fetchall():
            constraints[name] = definition
        cursor.execute(
            "SELECT indexname, indexdef "
            "FROM pg_indexes "
            "WHERE tablename = '%s';" % table_name)
        for name, definition in cursor.fetchall():
            if name not in constraints.keys():
                # UNIQUE constraints actuall create indexes, so
                # we mustn't attempt to handle them twice
                indexes[name] = definition

        # drop foreign key constraints
        for name in constraints.keys():
            cursor.execute(
                "ALTER TABLE %s DROP CONSTRAINT %s"
                % (table_name, name))

        # drop indexes
        logger.info("Dropping indexes")
        for name in indexes.keys():
            cursor.execute("DROP INDEX %s" % name)
            logger.info("Dropped index %s" % name)

        logger.info("Running wrapped command")
        yield

        # we're updating everything. This takes 52 minutes.
        # restore indexes
        logger.info("Recreating indexes")
        for name, cmd in indexes.items():
            cursor.execute(cmd)
            logger.info("Recreated index %s" % name)

        logger.info("Recreating constraints")
        # restore foreign key constraints
        for name, cmd in constraints.items():
            cmd = ("ALTER TABLE %s "
                   "ADD CONSTRAINT %s %s" % (table_name, name, cmd))
            cursor.execute(cmd)
            logger.info("Recreated constraint %s" % name)
>>>>>>> 12bebe7e
<|MERGE_RESOLUTION|>--- conflicted
+++ resolved
@@ -1,11 +1,8 @@
-<<<<<<< HEAD
+from contextlib import contextmanager
+from os import environ
 import hashlib
+import logging
 import uuid
-=======
-from contextlib import contextmanager
->>>>>>> 12bebe7e
-from os import environ
-import logging
 
 from django.core.exceptions import ImproperlyConfigured
 from django import db
@@ -32,16 +29,6 @@
     return db.connections.databases['default']['NAME'].startswith("test_")
 
 
-<<<<<<< HEAD
-def google_user_id(user):
-    if user:
-        h = hashlib.md5()
-        h.update(str(user.id))
-        client_id = str(uuid.UUID(h.hexdigest()))
-    else:
-        client_id = None
-    return client_id
-=======
 @contextmanager
 def constraint_and_index_reconstructor(table_name):
     """A context manager that drops indexes and constraints on the
@@ -110,4 +97,13 @@
                    "ADD CONSTRAINT %s %s" % (table_name, name, cmd))
             cursor.execute(cmd)
             logger.info("Recreated constraint %s" % name)
->>>>>>> 12bebe7e
+
+
+def google_user_id(user):
+    if user:
+        h = hashlib.md5()
+        h.update(str(user.id))
+        client_id = str(uuid.UUID(h.hexdigest()))
+    else:
+        client_id = None
+    return client_id