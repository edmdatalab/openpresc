--- conflicted
+++ resolved
@@ -22,7 +22,16 @@
 from view_utils import db_timeout
 
 
-<<<<<<< HEAD
+CODE_LENGTH_ERROR = (
+    'Error: BNF Codes must all be the same length if written in the same '
+    'search box. For example, you cannot search for Cerazette_Tab 75mcg '
+    '(0703021Q0BBAAAA) and Cerelle (0703021Q0BD), but you could search for '
+    'Cerazette (0703021Q0BB) and Cerelle (0703021Q0BD). If you need this '
+    'data, please <a href="mailto:{{ SUPPORT_EMAIL }}" '
+    'class="doorbell-show">get in touch</a> and we may be able to extract it '
+    'for you')
+
+
 class NotValid(APIException):
     status_code = 400
     default_detail = 'The code you provided is not valid'
@@ -184,16 +193,6 @@
         filename = "%s-ppd.csv" % (filename)
         response['content-disposition'] = "attachment; filename=%s" % filename
     return response
-=======
-CODE_LENGTH_ERROR = (
-    'Error: BNF Codes must all be the same length if written in the same '
-    'search box. For example, you cannot search for Cerazette_Tab 75mcg '
-    '(0703021Q0BBAAAA) and Cerelle (0703021Q0BD), but you could search for '
-    'Cerazette (0703021Q0BB) and Cerelle (0703021Q0BD). If you need this '
-    'data, please <a href="mailto:{{ SUPPORT_EMAIL }}" '
-    'class="doorbell-show">get in touch</a> and we may be able to extract it '
-    'for you')
->>>>>>> f819e060
 
 
 @db_timeout(58000)
@@ -204,18 +203,7 @@
 
     spending_type = utils.get_spending_type(codes)
     if spending_type is False:
-<<<<<<< HEAD
-        err = ('Error: BNF Codes must all be the same length if written in '
-               'the same search box. For example, you cannot search for '
-               'Cerazette_Tab 75mcg (0703021Q0BBAAAA) and Cerelle '
-               '(0703021Q0BD), but you could search for Cerazette '
-               '(0703021Q0BB) and Cerelle (0703021Q0BD). If you need this '
-               'data, please <a href="mailto:{{ SUPPORT_EMAIL }}" '
-               'class="doorbell-show">get in touch</a> and we may be able to '
-               'extract it for you')
-=======
         err = CODE_LENGTH_ERROR
->>>>>>> f819e060
         return Response(err, status=400)
 
     query = _get_query_for_total_spending(codes)
@@ -236,18 +224,7 @@
 
     spending_type = utils.get_spending_type(codes)
     if spending_type is False:
-<<<<<<< HEAD
-        err = ('Error: BNF Codes must all be the same length if written in '
-               'the same search box. For example, you cannot search for '
-               'Cerazette_Tab 75mcg (0703021Q0BBAAAA) and Cerelle '
-               '(0703021Q0BD), but you could search for Cerazette '
-               '(0703021Q0BB) and Cerelle (0703021Q0BD). If you need this '
-               'data, please <a href="mailto:{{ SUPPORT_EMAIL }}" '
-               'class="doorbell-show">get in touch</a> '
-               'and we may be able to extract it for you')
-=======
         err = CODE_LENGTH_ERROR
->>>>>>> f819e060
         return Response(err, status=400)
 
     if not spending_type or spending_type == 'bnf-section' \
@@ -274,7 +251,7 @@
 
     spending_type = utils.get_spending_type(codes)
     if spending_type is False:
-        err = CODE_LENGTH_ERROR
+        err = 'Error: Codes must all be the same length'
         return Response(err, status=400)
     if spending_type == 'bnf-section' or spending_type == 'product':
         codes = [c + '%' for c in codes]
