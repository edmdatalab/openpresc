import datetime
import re

from django.db import connection
from django.db.models import Q
from django.shortcuts import get_object_or_404

from rest_framework.decorators import api_view
from rest_framework.response import Response
from rest_framework.exceptions import APIException

from common.utils import namedtuplefetchall
from common.utils import nhs_titlecase
from common.utils import ppu_sql
from frontend.models import GenericCodeMapping
from frontend.models import ImportLog
from frontend.models import Presentation
from frontend.models import Practice, PCT
from matrixstore.db import get_db, get_row_grouper

import view_utils as utils


<<<<<<< HEAD
MIN_GHOST_GENERIC_DELTA = 5
=======
CODE_LENGTH_ERROR = (
    'Error: BNF Codes must all be the same length if written in the same '
    'search box. For example, you cannot search for Cerazette_Tab 75mcg '
    '(0703021Q0BBAAAA) and Cerelle (0703021Q0BD), but you could search for '
    'Cerazette (0703021Q0BB) and Cerelle (0703021Q0BD). If you need this '
    'data, please <a href="mailto:{{ SUPPORT_TO_EMAIL }}" '
    'class="feedback-show">get in touch</a> and we may be able to extract it '
    'for you')
MIN_GHOST_GENERIC_DELTA = 2
>>>>>>> 12b6811c


class NotValid(APIException):
    status_code = 400
    default_detail = 'The code you provided is not valid'


def _valid_or_latest_date(date):
    if date:
        try:
            date = datetime.datetime.strptime(date, '%Y-%m-%d')
        except ValueError:
            raise NotValid("%s is not a valid date" % date)
    else:
        date = ImportLog.objects.latest_in_category('prescribing').current_at
    return date


def _build_conditions_and_patterns(code, focus):
    if not re.match(r'[A-Z0-9]{15}', code):
        raise NotValid("%s is not a valid code" % code)

    # flatten and uniquify the list of codes
    extra_codes = set()
    for mapping in GenericCodeMapping.objects.filter(
        Q(from_code=code) | Q(to_code=code)
    ):
        extra_codes.add(mapping.from_code)
        extra_codes.add(mapping.to_code)

    patterns = ["%s____%s" % (code[:9], code[13:15])]
    for extra_code in extra_codes:
        if extra_code.endswith('%'):
            pattern = extra_code
        else:
            pattern = "%s____%s" % (extra_code[:9], extra_code[13:15])
        patterns.append(pattern)
    conditions = " OR ".join(["presentation_code LIKE %s "] * len(patterns))
    conditions = "AND (%s) " % conditions
    if focus:
        if len(focus) == 3:
            conditions += "AND (pct_id = %s)"
        else:
            conditions += "AND (practice_id = %s)"
        patterns.append(focus)
    return conditions, patterns


def _get_org_or_404(org_code, org_type=None):
    if not org_type and org_code:
        org_type = 'ccg' if len(org_code) == 3 else 'practice'
    if org_type.lower() == 'ccg':
        org = get_object_or_404(PCT, pk=org_code)
    elif org_type == 'practice':
        org = get_object_or_404(Practice, pk=org_code)
    else:
        raise ValueError(org_type)
    return org


@api_view(['GET'])
def bubble(request, format=None):
    """Returns data relating to price-per-unit, in a format suitable for
    use in Highcharts bubble chart.

    """
    code = request.query_params.get('bnf_code', '')
    trim = request.query_params.get('trim', '')
    date = _valid_or_latest_date(request.query_params.get('date', None))
    highlight = request.query_params.get('highlight', None)
    focus = request.query_params.get('focus', None) and highlight
    conditions, patterns = _build_conditions_and_patterns(code, focus)
    rounded_ppus_cte_sql = (
        "WITH rounded_ppus AS (SELECT presentation_code, "
        "COALESCE(frontend_presentation.name, 'unknown') "
        "AS presentation_name, "
        "quantity, net_cost, practice_id, pct_id, "
        "ROUND(CAST(net_cost/NULLIF(quantity, 0) AS numeric), 2) AS ppu "
        "FROM frontend_prescription "
        "LEFT JOIN frontend_presentation "
        "ON frontend_prescription.presentation_code = "
        "frontend_presentation.bnf_code "
        "LEFT JOIN frontend_practice ON frontend_practice.code = practice_id "
        "WHERE processing_date = %s "
        "AND setting = 4 " +
        conditions +
        ") "
    )
    binned_ppus_sql = rounded_ppus_cte_sql + (
        ", binned_ppus AS (SELECT presentation_code, presentation_name, ppu, "
        "SUM(quantity) AS quantity "
        "FROM rounded_ppus "
        "GROUP BY presentation_code, presentation_name, ppu) "
    )
    if trim:
        # Skip items where PPU is outside <trim> percentile (where
        # <trim> is out of 100)
        trim = float(trim)
        out_of = 100
        while trim % 1 != 0:
            trim = trim * 10
            out_of = out_of * 10
        ordered_ppus_sql = binned_ppus_sql + (
            "SELECT * FROM ("
            " SELECT *, "
            " SUM(ppu * quantity) OVER (PARTITION BY presentation_code)"
            "  / SUM(quantity) OVER (PARTITION BY presentation_code)"
            "      AS mean_ppu, "
            " NTILE(%s) OVER (ORDER BY ppu) AS ntiled "
            " FROM binned_ppus "
            " ORDER BY mean_ppu, presentation_name) ranked "
            "WHERE ntiled <= %s" % (out_of, trim)
        )
    else:

        ordered_ppus_sql = binned_ppus_sql + (
            "SELECT *, "
            "SUM(ppu * quantity) OVER (PARTITION BY presentation_code) "
            " / SUM(quantity) OVER (PARTITION BY presentation_code)"
            "     AS mean_ppu "
            "FROM binned_ppus "
            "ORDER BY mean_ppu, presentation_name, ppu"
        )
    mean_ppu_for_entity_sql = rounded_ppus_cte_sql + (
        "SELECT SUM(net_cost)/SUM(quantity) FROM rounded_ppus "
    )
    params = [date] + patterns
    with connection.cursor() as cursor:
        cursor.execute(ordered_ppus_sql, params)
        series = []
        categories = []
        pos = 0
        for result in namedtuplefetchall(cursor):
            if result.presentation_name not in [x['name'] for x in categories]:
                pos += 1
                is_generic = False
                if result.presentation_code[9:11] == 'AA':
                    is_generic = True
                categories.append(
                    {
                        'name': result.presentation_name,
                        'is_generic': is_generic
                    }
                )

            series.append({
                'x': pos,
                'y': result.ppu,
                'z': result.quantity,
                'mean_ppu': result.mean_ppu,
                'name': result.presentation_name})
        if highlight:
            params.append(highlight)
            if len(highlight) == 3:
                mean_ppu_for_entity_sql += "WHERE pct_id = %s "
            else:
                mean_ppu_for_entity_sql += "WHERE practice_id = %s "
        cursor.execute(mean_ppu_for_entity_sql, params)
        plotline = cursor.fetchone()[0]
        return Response(
            {'plotline': plotline, 'series': series, 'categories': categories})


@api_view(['GET'])
def price_per_unit(request, format=None):
    """Returns price per unit data for presentations and practices or
    CCGs

    """
    entity_code = request.query_params.get('entity_code')
    entity_type = request.query_params.get('entity_type')
    date = request.query_params.get('date')
    bnf_code = request.query_params.get('bnf_code')
    aggregate = bool(request.query_params.get('aggregate'))
    if not date:
        raise NotValid("You must supply a date")
    if not (entity_code or bnf_code or aggregate):
        raise NotValid(
            "You must supply a value for entity_code or bnf_code, or set the "
            "aggregate flag"
        )

    params = {'date': date}
    filename = date

    if bnf_code:
        params['bnf_code'] = bnf_code
        get_object_or_404(Presentation, pk=bnf_code)
        filename += "-%s" % bnf_code

    if entity_code:
        entity = _get_org_or_404(entity_code, entity_type)
        params['entity_code'] = entity_code
        filename += "-%s" % entity_code
        if not entity_type:
            if isinstance(entity, PCT):
                entity_type = 'CCG'
            else:
                entity_type = 'practice'

    extra_conditions = ""

    if bnf_code:
        extra_conditions += '''
        AND {ppusavings_table}.bnf_code = %(bnf_code)s'''

    if entity_code:
        if isinstance(entity, Practice):
            extra_conditions += '''
        AND {ppusavings_table}.practice_id = %(entity_code)s'''
        else:
            extra_conditions += '''
        AND {ppusavings_table}.pct_id = %(entity_code)s'''

            if bnf_code:
                extra_conditions += '''
        AND {ppusavings_table}.practice_id IS NOT NULL'''
            else:
                extra_conditions += '''
        AND {ppusavings_table}.practice_id IS NULL'''
    else:
        if entity_type == 'practice':
            extra_conditions += '''
                AND {ppusavings_table}.practice_id IS NOT NULL'''
        elif entity_type == 'CCG':
            extra_conditions += '''
                AND {ppusavings_table}.practice_id IS NULL'''

    sql = ppu_sql(conditions=extra_conditions)

    if aggregate:
        sql = _aggregate_ppu_sql(sql, entity_type)

    with connection.cursor() as cursor:
        cursor.execute(sql, params)
        results = utils.dictfetchall(cursor)

    for result in results:
        if result['practice_name'] is not None:
            result['practice_name'] = nhs_titlecase(result['practice_name'])
        if result['pct_name'] is not None:
            result['pct_name'] = nhs_titlecase(result['pct_name'])

    response = Response(results)
    if request.accepted_renderer.format == 'csv':
        filename = "%s-ppd.csv" % (filename)
        response['content-disposition'] = "attachment; filename=%s" % filename
    return response


@api_view(['GET'])
def ghost_generics(request, format=None):
    """Returns price per unit data for presentations and practices or
    CCGs

    """
    # We compare the price that should have been paid for a generic,
    # with the price actually paid. The price that should have been
    # paid comes from the Drug Tariff; however, we can't use that data
    # reliably because the BSA use an internal copy that doesn't match
    # with the published version (see #1318 for an explanation).
    #
    # Therefore, we use the median price paid nationally as a proxy
    # for the Drug Tariff price, which is computed and stored in the
    # materialized view `vw__medians_for_tariff` (only contains data
    # for current month; updated as part of the pipeline).
    #
    # We exclude trivial amounts of saving on the grounds these should
    # be actionable savings.
    date = request.query_params.get('date')
    entity_code = request.query_params.get('entity_code')
    entity_type = request.query_params.get('entity_type')
    group_by = request.query_params.get('group_by')
    entity = _get_org_or_404(entity_code, org_type=entity_type)
    if not date:
        raise NotValid("You must supply a date")

    params = {'date': date, 'entity_code': entity_code}
    filename = "ghost-generics-%s-%s" % (entity_code, date)
    extra_conditions = ""
    if isinstance(entity, Practice):
        extra_conditions += '  AND practice_id = %(entity_code)s'
    elif isinstance(entity, PCT):
        extra_conditions += '  AND ccg_id = %(entity_code)s'
    else:
        assert False, "Not implemented for {}".format(entity)
    sql = """
       WITH savings AS (
         SELECT dt.date,
            practice.code AS practice_id,
            practice.ccg_id AS pct,
            dt.median_ppu,
                CASE
                    WHEN rx.quantity > 0::double precision THEN round((rx.net_cost / rx.quantity)::numeric, 4)
                    ELSE 0
                END AS price_per_unit,
            rx.quantity,
            rx.presentation_code AS bnf_code,
            product.name AS product_name,
            rx.net_cost - round(dt.median_ppu::numeric, 4)::double precision * rx.quantity AS possible_savings
           FROM vw__medians_for_tariff dt
             JOIN dmd_product product ON dt.product_id = product.dmdid
             JOIN frontend_prescription rx ON rx.processing_date = dt.date AND rx.presentation_code = product.bnf_code
             JOIN frontend_practice practice ON practice.code = rx.practice_id
          WHERE rx.processing_date = %(date)s {extra_conditions}
        )
        SELECT *
          FROM savings s
         WHERE s.bnf_code::text <> '1106000L0AAAAAA'
         AND (s.possible_savings >= {min_delta} OR s.possible_savings <= -{min_delta})
               ORDER BY possible_savings DESC
    """.format(
        min_delta=MIN_GHOST_GENERIC_DELTA,
        extra_conditions=extra_conditions
    )
    if group_by == 'presentation':
        grouping = """
          SELECT
            date, pct, bnf_code,
            MAX(median_ppu) AS median_ppu,
            MAX(price_per_unit) AS price_per_unit,
            SUM(quantity) AS quantity,
            MAX(product_name) AS product_name,
            SUM(possible_savings) AS possible_savings
          FROM ({}) s
          GROUP BY date, pct, bnf_code"""
        sql = grouping.format(sql)
    elif group_by == 'all':
        grouping = """
          SELECT
            SUM(possible_savings) AS possible_savings
          FROM ({}) s"""
        sql = grouping.format(sql)

    with connection.cursor() as cursor:
        cursor.execute(sql, params)
        results = utils.dictfetchall(cursor)
    response = Response(results)
    if request.accepted_renderer.format == 'csv':
        filename = "%s.csv" % (filename)
        response['content-disposition'] = "attachment; filename=%s" % filename
    return response


def _aggregate_ppu_sql(original_sql, entity_type):
    """
    Takes a PPU SQL query and modifies it to return savings aggregated over all
    the entities (CCGs or practices) in the original query
    """
    entity_name = "'NHS England'"

    return """
        WITH cte AS ({original_sql})
        SELECT
          -- Fields we're grouping by
          date,
          presentation,

          -- Fields we aggregate over
          SUM(quantity) AS quantity,
          SUM(price_per_unit * quantity) / SUM(quantity) AS price_per_unit,
          SUM(possible_savings) AS possible_savings,

          -- Fixed value fields
          NULL AS pct,
          {pct_name} as pct_name,
          NULL AS practice,
          {practice_name} AS practice_name,

          -- These fields relate to the presentation and so they ought to
          -- have a fixed value throughout the group. However Postgres
          -- doesn't know this, so we need to tell it how to aggregate
          -- these fields. In most cases we just use the modal value.
          MAX(lowest_decile) AS lowest_decile,
          MODE() WITHIN GROUP (ORDER BY formulation_swap)
            AS formulation_swap,
          MODE() WITHIN GROUP (ORDER BY flag_bioequivalence)
            AS flag_bioequivalence,
          MODE() WITHIN GROUP (ORDER BY price_concession)
            AS price_concession,
          MODE() WITHIN GROUP (ORDER BY name) AS name
        FROM cte
        GROUP BY date, presentation
        """.format(
            original_sql=original_sql,
            pct_name=entity_name if entity_type == 'CCG' else 'NULL',
            practice_name="NULL" if entity_type == 'CCG' else entity_name)


@api_view(['GET'])
def total_spending(request, format=None):
    codes = utils.param_to_list(request.query_params.get('code', []))
    codes = utils.get_bnf_codes_from_number_str(codes)
    data = _get_total_prescribing_entries(codes)
    return Response(list(data))


def _get_total_prescribing_entries(bnf_code_prefixes):
    """
    Yields a dict for each date in our data giving the total prescribing values
    across all practices for all presentations matching the supplied BNF code
    prefixes
    """
    db = get_db()
    items_matrix, quantity_matrix, actual_cost_matrix = _get_prescribing_for_codes(
        db, bnf_code_prefixes
    )
    # If no data at all was found, return early which results in an empty
    # iterator
    if items_matrix is None:
        return
    # This will sum over every practice (whether setting 4 or not) which might
    # not seem like what we want but is what the original API did (it was
    # powered by the `vw__presentation_summary` table which summed over all
    # practice types)
    group_all = get_row_grouper('all_practices')
    items_matrix = group_all.sum(items_matrix)
    quantity_matrix = group_all.sum(quantity_matrix)
    actual_cost_matrix = group_all.sum(actual_cost_matrix)
    # Yield entries for each date (unlike _get_prescribing_entries below we
    # return a value for each date even if it's zero as this is what the
    # original API did)
    for date, col_offset in sorted(db.date_offsets.items()):
        # The grouped matrices only ever have one row (which represents the
        # total over all practices) so we always want row 0 in our index
        index = (0, col_offset)
        yield {
            'items': items_matrix[index],
            'quantity': quantity_matrix[index],
            'actual_cost': round(actual_cost_matrix[index], 2),
            'date': date,
        }


@api_view(['GET'])
def tariff(request, format=None):
    # This view uses raw SQL as we cannot produce the LEFT OUTER JOIN using the
    # ORM.
    codes = utils.param_to_list(request.query_params.get('codes', []))

    # On 2019-05-14 someone set up a job on Zapier which requests the entire
    # (35MB) drug tariff every 10 minutes. We'd like Cloudflare to cache this
    # for us but we don't want to cache every reponse from this endpoint as it
    # contains NCSO concession data which gets updated regularly. As our
    # internal uses of this endpoint never involve requesting the entire
    # tariff, a pragmatic -- if hacky -- compromise is to just cache in the
    # case that the request doesn't specify any BNF codes.
    response_should_be_cached = not codes

    query = '''
    SELECT dmd_tariffprice.date AS date,
           dmd_tariffprice.price_pence AS price_pence,
           dmd_vmpp.nm AS vmpp,
           dmd_vmpp.vppid AS vmpp_id,
           dmd_product.bnf_code AS product,
           dmd_ncsoconcession.price_concession_pence AS concession,
           dmd_lookup_dt_payment_category.desc AS tariff_category,
           dmd_vmpp.qtyval AS pack_size
    FROM dmd_tariffprice
        INNER JOIN dmd_lookup_dt_payment_category
            ON dmd_tariffprice.tariff_category_id = dmd_lookup_dt_payment_category.cd
        INNER JOIN dmd_product
            ON dmd_tariffprice.product_id = dmd_product.dmdid
        INNER JOIN dmd_vmpp
            ON dmd_tariffprice.vmpp_id = dmd_vmpp.vppid
        LEFT OUTER JOIN dmd_ncsoconcession
            ON (dmd_tariffprice.date = dmd_ncsoconcession.date
                AND dmd_tariffprice.vmpp_id = dmd_ncsoconcession.vmpp_id)
    '''

    if codes:
        query += ' WHERE dmd_product.bnf_code IN ('
        query += ','.join('%s' for _ in range(len(codes)))
        query += ')'
        params = [codes]
    else:
        params = None

    query += ' ORDER BY date'

    data = utils.execute_query(query, params)
    response = Response(data)
    if request.accepted_renderer.format == 'csv':
        filename = "tariff.csv"
        response['content-disposition'] = "attachment; filename=%s" % filename
    if response_should_be_cached:
        response['cache-control'] = 'max-age={}, public'.format(60 * 60 * 8)
    return response


@api_view(['GET'])
def spending_by_ccg(request, format=None):
    codes = utils.param_to_list(request.query_params.get('code', []))
    codes = utils.get_bnf_codes_from_number_str(codes)
    pct_ids = utils.param_to_list(request.query_params.get('org', []))
    ccgs = PCT.objects.filter(org_type='CCG').order_by('code').only('code', 'name')
    if pct_ids:
        ccgs = ccgs.filter(code__in=pct_ids)
    data = _get_prescribing_entries(codes, ccgs, 'ccg')
    return Response(list(data))


@api_view(['GET'])
def spending_by_practice(request, format=None):
    codes = utils.param_to_list(request.query_params.get('code', []))
    codes = utils.get_bnf_codes_from_number_str(codes)
    org_ids = utils.param_to_list(request.query_params.get('org', []))
    date = request.query_params.get('date', None)

    if not date and not org_ids:
        err = 'Error: You must supply either '
        err += 'a list of practice IDs or a date parameter, e.g. '
        err += 'date=2015-04-01'
        return Response(err, status=400)

    practice_ids = utils.get_practice_ids_from_org(org_ids)
    practices = Practice.objects.order_by('code')
    if practice_ids:
        practices = practices.filter(code__in=practice_ids)
    data = _get_prescribing_entries(codes, practices, 'practice', date=date)
    return Response(list(data))


def _get_prescribing_entries(bnf_code_prefixes, orgs, org_type, date=None):
    """
    For each date and organisation, yield a dict giving totals for all
    prescribing matching the supplied BNF code prefixes.

    If a date is supplied then data for just that date is returned, otherwise
    all available dates are returned.
    """
    db = get_db()
    items_matrix, quantity_matrix, actual_cost_matrix = _get_prescribing_for_codes(
        db, bnf_code_prefixes
    )
    # If no data at all was found, return early which results in an empty
    # iterator
    if items_matrix is None:
        return
    # Group together practice level data to the appropriate organisation level
    group_by_org = get_row_grouper(org_type)
    items_matrix = group_by_org.sum(items_matrix)
    quantity_matrix = group_by_org.sum(quantity_matrix)
    actual_cost_matrix = group_by_org.sum(actual_cost_matrix)
    # `group_by_org.offsets` maps each organisation's primary key to its row
    # offset within the matrices. We pair each organisation with its row
    # offset, ignoring those organisations which aren't in the mapping (which
    # implies that they did not prescribe in this period)
    org_offsets = [
        (org, group_by_org.offsets[org.pk])
        for org in orgs
        if org.pk in group_by_org.offsets
    ]
    # Pair each date with its column offset (either all available dates or just
    # the specified one)
    if date:
        date_offsets = [(date, db.date_offsets[date])]
    else:
        date_offsets = sorted(db.date_offsets.items())
    # Yield entries for each organisation on each date
    for date, col_offset in date_offsets:
        for org, row_offset in org_offsets:
            index = (row_offset, col_offset)
            items = items_matrix[index]
            # Mimicking the behaviour of the existing API, we don't return
            # entries where there was no prescribing
            if items == 0:
                continue
            entry = {
                'items': items,
                'quantity': quantity_matrix[index],
                'actual_cost': round(actual_cost_matrix[index], 2),
                'date': date,
                'row_id': org.pk,
                'row_name': org.name,
            }
            # Practices get some extra attributes in the existing API
            if org_type == 'practice':
                entry['ccg'] = org.ccg_id
                entry['setting'] = org.setting
            yield entry


def _get_prescribing_for_codes(db, bnf_code_prefixes):
    """
    Return items, quantity and actual_cost matrices giving the totals for all
    prescribing which matches any of the supplied BNF code prefixes. If no
    prefixes are supplied then the totals will be over all prescribing for all
    presentations.
    """
    if bnf_code_prefixes:
        where_clause = ' OR '.join(['bnf_code LIKE ?'] * len(bnf_code_prefixes))
        params = [code + '%' for code in bnf_code_prefixes]
        sql = (
            """
            SELECT
                matrix_sum(items) AS items,
                matrix_sum(quantity) AS quantity,
                matrix_sum(actual_cost) AS actual_cost
            FROM
                presentation
            WHERE
                items IS NOT NULL AND ({})
            """.format(
                where_clause
            )
        )
    else:
        # As summing over all presentations can be quite slow we use the
        # precalculated results table
        sql = 'SELECT items, quantity, actual_cost FROM all_presentations'
        params = []
    items, quantity, actual_cost = db.query_one(sql, params)
    # Convert from pence to pounds
    if actual_cost is not None:
        actual_cost = actual_cost / 100.0
    return items, quantity, actual_cost<|MERGE_RESOLUTION|>--- conflicted
+++ resolved
@@ -21,19 +21,7 @@
 import view_utils as utils
 
 
-<<<<<<< HEAD
-MIN_GHOST_GENERIC_DELTA = 5
-=======
-CODE_LENGTH_ERROR = (
-    'Error: BNF Codes must all be the same length if written in the same '
-    'search box. For example, you cannot search for Cerazette_Tab 75mcg '
-    '(0703021Q0BBAAAA) and Cerelle (0703021Q0BD), but you could search for '
-    'Cerazette (0703021Q0BB) and Cerelle (0703021Q0BD). If you need this '
-    'data, please <a href="mailto:{{ SUPPORT_TO_EMAIL }}" '
-    'class="feedback-show">get in touch</a> and we may be able to extract it '
-    'for you')
 MIN_GHOST_GENERIC_DELTA = 2
->>>>>>> 12b6811c
 
 
 class NotValid(APIException):
