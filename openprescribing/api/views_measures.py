import json
import os

from rest_framework.decorators import api_view
from rest_framework.exceptions import APIException
from rest_framework.response import Response

from common.utils import get_columns_for_select
from frontend.models import ImportLog

import view_utils as utils


class MissingParameter(APIException):
    status_code = 400
    default_detail = 'You are missing a required parameter.'


def _get_measure_data(measure_id):
    fpath = os.path.dirname(__file__)
    fname = os.path.join(
        fpath,
        ("../frontend/management/commands/measure_definitions/"
         "%s.json") % measure_id)
    return json.load(open(fname, 'r'))


def _numerator_can_be_queried(measuredata):
    """Is it possible for the numerators for a given measure to be
    rewritten such that they can query the prescriptions table
    directly?

    """
    return ('hscic.normalised_prescribing_standard'
            in measuredata['numerator_from'])


@api_view(['GET'])
def measure_global(request, format=None):
    measure = request.query_params.get('measure', None)
<<<<<<< HEAD
=======
    tags = request.query_params.get('tags', None)
    params = []
>>>>>>> 0b2c3fc8
    query = 'SELECT mg.month AS date, mg.numerator,  '
    query += 'mg.denominator, mg.measure_id, '
    query += 'mg.calc_value, mg.percentiles, mg.cost_savings, '
    query += 'ms.name, ms.title, ms.description, '
    query += 'ms.why_it_matters, '
    query += ' ms.denominator_short, ms.numerator_short, '
    query += 'ms.url, ms.is_cost_based, ms.is_percentage, '
    query += 'ms.low_is_good '
    query += "FROM frontend_measureglobal mg "
    query += "JOIN frontend_measure ms ON mg.measure_id=ms.id "
    if measure:
        query += "WHERE mg.measure_id=%s "
        params.append(measure)
    if tags:
        for tag in tags.split(','):
            query += "AND %s = ANY(ms.tags) "
            params.append(tag)
    query += "ORDER BY mg.measure_id, mg.month"
    data = utils.execute_query(query, [params])
    rolled = {}
    for d in data:
        id = d['measure_id']
        d_copy = {
            'date': d['date'],
            'numerator': d['numerator'],
            'denominator': d['denominator'],
            'calc_value': d['calc_value'],
            'percentiles': d['percentiles'],
            'cost_savings': d['cost_savings']
        }
        if id in rolled:
            rolled[id]['data'].append(d_copy)
        else:
            measuredata = _get_measure_data(id)
            numerator_can_be_queried = _numerator_can_be_queried(measuredata)
            rolled[id] = {
                'id': id,
                'name': d['name'],
                'title': d['title'],
                'description': d['description'],
                'why_it_matters': d['why_it_matters'],
                'numerator_short': d['numerator_short'],
                'denominator_short': d['denominator_short'],
                'url': d['url'],
                'is_cost_based': d['is_cost_based'],
                'is_percentage': d['is_percentage'],
                'low_is_good': d['low_is_good'],
                'numerator_can_be_queried': numerator_can_be_queried,
                'data': [d_copy]
            }
    d = {
        'measures': [rolled[k] for k in rolled]
    }
    return Response(d)


@api_view(['GET'])
def measure_numerators_by_org(request, format=None):
    measure = request.query_params.get('measure', None)
    org = utils.param_to_list(request.query_params.get('org', []))[0]
    if len(org) == 3:
        org_selector = 'pct_id'
    else:
        org_selector = 'practice_id'
    this_month = ImportLog.objects.latest_in_category('prescribing').current_at
    m = _get_measure_data(measure)
    if _numerator_can_be_queried(m):
        # Awkwardly, because the column names in the prescriptions table
        # are different from those in bigquery (for which the measure
        # defitions are defined), we have to rename them (e.g. `items` ->
        # `total_items`)
        numerator_selector = " ".join(
            get_columns_for_select(m, 'numerator')).replace(
                'items', 'total_items')
        numerator_where = " ".join(
            m['numerator_where']).replace(
                'bnf_code', 'presentation_code')
        query = ('SELECT '
                 '  %s AS entity, '
                 '  presentation_code AS bnf_code, '
                 '  COALESCE(dmd.name, p.name) AS presentation_name, '
                 "  SUM(total_items) AS total_items, "
                 "  SUM(actual_cost) AS cost, "
                 "  SUM(quantity) AS quantity, "
                 '  %s '
                 'FROM '
                 '  frontend_prescription pr '
                 'LEFT JOIN '
                 '  dmd_product dmd '
                 'ON pr.presentation_code = dmd.bnf_code '
                 'INNER JOIN '
                 '  frontend_presentation p '
                 'ON pr.presentation_code = p.bnf_code '
                 'WHERE '
                 "  %s = '%s' "
                 '  AND '
                 "  processing_date = '%s' "
                 '  AND (%s) '
                 'GROUP BY '
                 '  %s, presentation_code, dmd.name, p.name '
                 'ORDER BY numerator DESC '
                 'LIMIT 50') % (
                     org_selector,
                     numerator_selector,
                     org_selector,
                     org, this_month.strftime('%Y-%m-%d'),
                     numerator_where,
                     org_selector
                 )
        data = utils.execute_query(query, [])
    else:
        data = []
    return Response(data)


@api_view(['GET'])
def measure_by_ccg(request, format=None):
    measure = request.query_params.get('measure', None)
    orgs = utils.param_to_list(request.query_params.get('org', []))
    tags = request.query_params.get('tags', None)
    params = []
    query = 'SELECT mv.month AS date, mv.numerator, mv.denominator, '
    query += 'mv.calc_value, mv.percentile, mv.cost_savings, '
    query += 'mv.pct_id, pc.name as pct_name, measure_id, '
    query += 'ms.name, ms.title, ms.description, '
    query += 'ms.why_it_matters, ms.denominator_short, '
    query += 'ms.numerator_short, '
    query += 'ms.url, ms.is_cost_based, ms.is_percentage, '
    query += 'ms.low_is_good '
    query += "FROM frontend_measurevalue mv "
    query += "JOIN frontend_pct pc ON "
    query += "(mv.pct_id=pc.code AND pc.org_type = 'CCG') "
    query += "JOIN frontend_measure ms ON mv.measure_id=ms.id "
    query += "WHERE pc.close_date IS NULL AND "
    if orgs:
        query += "("
        for i, org in enumerate(orgs):
            query += "mv.pct_id=%s "
            params.append(org)
            if (i != len(orgs) - 1):
                query += ' OR '
        query += ") AND "
    query += 'mv.practice_id IS NULL '
    if measure:
        query += "AND mv.measure_id=%s "
        params.append(measure)
    if tags:
        for tag in tags.split(','):
            query += "AND %s = ANY(ms.tags) "
            params.append(tag)
    query += "ORDER BY mv.pct_id, measure_id, date"
    data = utils.execute_query(query, [params])
    rolled = {}
    for d in data:
        id = d['measure_id']
        d_copy = {
            'date': d['date'],
            'numerator': d['numerator'],
            'denominator': d['denominator'],
            'calc_value': d['calc_value'],
            'percentile': d['percentile'],
            'cost_savings': d['cost_savings'],
            'pct_id': d['pct_id'],
            'pct_name': d['pct_name']
        }
        if id in rolled:
            rolled[id]['data'].append(d_copy)
        else:
            rolled[id] = {
                'id': id,
                'name': d['name'],
                'title': d['title'],
                'description': d['description'],
                'why_it_matters': d['why_it_matters'],
                'numerator_short': d['numerator_short'],
                'denominator_short': d['denominator_short'],
                'url': d['url'],
                'is_cost_based': d['is_cost_based'],
                'is_percentage': d['is_percentage'],
                'low_is_good': d['low_is_good'],
                'data': [d_copy]
            }

    d = {
        'measures': [rolled[k] for k in rolled]
    }
    return Response(d)


@api_view(['GET'])
def measure_by_practice(request, format=None):
    measure = request.query_params.get('measure', None)
    orgs = utils.param_to_list(request.query_params.get('org', []))
    if not orgs:
        raise MissingParameter
    tags = request.query_params.get('tags', None)
    params = []
    query = 'SELECT mv.month AS date, mv.numerator, mv.denominator, '
    query += 'mv.calc_value, mv.percentile, mv.cost_savings, '
    query += 'mv.practice_id, pc.name as practice_name, measure_id, '
    query += 'ms.name, ms.title, ms.description, ms.why_it_matters, '
    query += 'ms.denominator_short, ms.numerator_short, '
    query += 'ms.url, ms.is_cost_based, ms.is_percentage, '
    query += 'ms.low_is_good '
    query += "FROM frontend_measurevalue mv "
    query += "JOIN frontend_practice pc ON mv.practice_id=pc.code "
    query += "JOIN frontend_measure ms ON mv.measure_id=ms.id "
    query += "WHERE "
    for i, org in enumerate(orgs):
        if len(org) == 3:
            query += "mv.pct_id=%s "
        else:
            query += "mv.practice_id=%s "
        if (i != len(orgs) - 1):
            query += ' OR '
        params.append(org)
    if measure:
        query += "AND mv.measure_id=%s "
        params.append(measure)
    if tags:
        for tag in tags.split(','):
            query += "AND %s = ANY(ms.tags) "
            params.append(tag)
    query += "ORDER BY mv.practice_id, measure_id, date"
    data = utils.execute_query(query, [params])
    rolled = {}
    for d in data:
        id = d['measure_id']
        d_copy = {
            'date': d['date'],
            'numerator': d['numerator'],
            'denominator': d['denominator'],
            'calc_value': d['calc_value'],
            'percentile': d['percentile'],
            'cost_savings': d['cost_savings'],
            'practice_id': d['practice_id'],
            'practice_name': d['practice_name']
        }
        if id in rolled:
            rolled[id]['data'].append(d_copy)
        else:
            rolled[id] = {
                'id': id,
                'name': d['name'],
                'title': d['title'],
                'description': d['description'],
                'why_it_matters': d['why_it_matters'],
                'numerator_short': d['numerator_short'],
                'denominator_short': d['denominator_short'],
                'url': d['url'],
                'is_cost_based': d['is_cost_based'],
                'is_percentage': d['is_percentage'],
                'low_is_good': d['low_is_good'],
                'data': [d_copy]
            }

    d = {
        'measures': [rolled[k] for k in rolled]
    }
    return Response(d)<|MERGE_RESOLUTION|>--- conflicted
+++ resolved
@@ -38,11 +38,8 @@
 @api_view(['GET'])
 def measure_global(request, format=None):
     measure = request.query_params.get('measure', None)
-<<<<<<< HEAD
-=======
     tags = request.query_params.get('tags', None)
     params = []
->>>>>>> 0b2c3fc8
     query = 'SELECT mg.month AS date, mg.numerator,  '
     query += 'mg.denominator, mg.measure_id, '
     query += 'mg.calc_value, mg.percentiles, mg.cost_savings, '
