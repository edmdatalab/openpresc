--- conflicted
+++ resolved
@@ -8,11 +8,8 @@
 # wait_for_postgres seems to be unnecessary for Travis & Github Actions,
 # other configurations not tested
 python ./scripts/wait_for_postgres.py
-<<<<<<< HEAD
+
 pip install -q -U pip setuptools
-=======
-
->>>>>>> edfe07f6
 pip install -q -r requirements.txt
 if ! [ -r openprescribing/media/js/node_modules ]; then
     ln -s /npm/node_modules openprescribing/media/js/
