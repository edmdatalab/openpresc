#
# This file is autogenerated by pip-compile
# To update, run:
#
#    pip-compile
#
backports.csv==1.0.5      # via -r requirements.in
bcrypt==3.1.7             # via paramiko
beautifulsoup4==4.8.2     # via -r requirements.in
cachetools==4.0.0         # via google-auth, premailer
certifi==2019.11.28       # via requests
cffi==1.14.0              # via bcrypt, cryptography, pynacl
chardet==3.0.4            # via requests
click==7.0                # via pip-tools
coverage==5.0.3           # via -r requirements.in
cryptography==2.8         # via paramiko, pyopenssl, requests
cssselect==1.1.0          # via premailer, pyquery
cssutils==1.0.2           # via premailer
decorator==4.4.2          # via networkx
<<<<<<< HEAD
diskcache==4.1.0          # via -r requirements.in
=======
>>>>>>> 8aee137f
django-anymail[mailgun]==7.0.0  # via -r requirements.in
django-cors-headers==3.2.1  # via -r requirements.in
django-crispy-forms==1.9.0  # via -r requirements.in
django-debug-toolbar-template-timings==0.9  # via -r requirements.in
django-debug-toolbar==2.2  # via -r requirements.in, django-debug-toolbar-template-timings
django-dotenv==1.4.2      # via -r requirements.in
django-extensions==2.2.8  # via -r requirements.in
<<<<<<< HEAD
django==2.2.10            # via -r requirements.in, django-anymail, django-cors-headers, django-debug-toolbar, django-debug-toolbar-template-timings, djangorestframework
=======
django-redis==4.10.0      # via -r requirements.in
django==2.2.11            # via -r requirements.in, django-anymail, django-cors-headers, django-debug-toolbar, django-debug-toolbar-template-timings, django-redis, djangorestframework
>>>>>>> 8aee137f
djangorestframework-csv==2.1.0  # via -r requirements.in
djangorestframework==3.11.0  # via -r requirements.in, djangorestframework-csv
easyprocess==0.2.10       # via pyvirtualdisplay
entrypoints==0.3          # via flake8
et-xmlfile==1.0.1         # via openpyxl
fabric3==1.14.post1       # via -r requirements.in
flake8==3.7.9             # via -r requirements.in
google-api-core==1.16.0   # via google-cloud-bigquery, google-cloud-core
google-api-python-client==1.7.11  # via -r requirements.in
google-auth-httplib2==0.0.3  # via google-api-python-client
google-auth-oauthlib==0.4.1  # via pandas-gbq, pydata-google-auth
google-auth==1.11.2       # via google-api-core, google-api-python-client, google-auth-httplib2, google-auth-oauthlib, google-cloud-bigquery, google-cloud-storage, pandas-gbq, pydata-google-auth
google-cloud-bigquery==1.24.0  # via -r requirements.in, pandas-gbq
google-cloud-core==1.3.0  # via google-cloud-bigquery, google-cloud-storage
google-cloud-storage==1.26.0  # via -r requirements.in
google-resumable-media==0.5.0  # via google-cloud-bigquery, google-cloud-storage
googleapis-common-protos==1.51.0  # via google-api-core
graphviz==0.13.2          # via -r requirements.in
gunicorn==20.0.4          # via -r requirements.in
<<<<<<< HEAD
=======
hiredis==1.0.1            # via -r requirements.in
>>>>>>> 8aee137f
html2text==2020.1.16      # via -r requirements.in
httplib2==0.17.0          # via google-api-python-client, google-auth-httplib2
idna==2.9                 # via requests
jdcal==1.4.1              # via openpyxl
lxml==4.5.0               # via -r requirements.in, premailer, pyquery
lz4==3.0.2                # via -r requirements.in
mccabe==0.6.1             # via flake8
mock==3.0.5               # via -r requirements.in
networkx==2.4             # via -r requirements.in
newrelic==5.8.0.136       # via -r requirements.in
numpy==1.18.1             # via -r requirements.in, pandas, pyarrow, scipy
oauthlib==3.1.0           # via requests-oauthlib
openpyxl==2.6.3           # via -r requirements.in
pandas-gbq==0.13.1        # via -r requirements.in
pandas==0.25.3            # via -r requirements.in, pandas-gbq
paramiko==2.7.1           # via fabric3
pathtools==0.1.2          # via watchdog
pip-tools==4.5.1          # via -r requirements.in
premailer==3.6.1          # via -r requirements.in
protobuf==3.11.3          # via google-api-core, google-cloud-bigquery, googleapis-common-protos
psycopg2-binary==2.8.4    # via -r requirements.in
pyarrow==0.15.1           # via -r requirements.in
pyasn1-modules==0.2.8     # via google-auth
pyasn1==0.4.8             # via pyasn1-modules, rsa
pycodestyle==2.5.0        # via flake8
pycparser==2.20           # via cffi
pydata-google-auth==0.3.0  # via pandas-gbq
pyflakes==2.1.1           # via flake8
pynacl==1.3.0             # via paramiko
pyopenssl==19.1.0         # via requests
pyquery==1.4.1            # via -r requirements.in
python-dateutil==2.8.1    # via -r requirements.in, pandas
pytz==2019.3              # via -r requirements.in, django, google-api-core, pandas
pyvirtualdisplay==0.2.5   # via -r requirements.in
raven==6.10.0             # via -r requirements.in
<<<<<<< HEAD
=======
redis==3.4.1              # via django-redis
>>>>>>> 8aee137f
requests-futures==1.0.0   # via -r requirements.in
requests-oauthlib==1.3.0  # via google-auth-oauthlib
requests[security]==2.23.0  # via -r requirements.in, django-anymail, google-api-core, premailer, requests-futures, requests-oauthlib
rsa==4.0                  # via google-auth
scipy==1.4.1              # via -r requirements.in
selenium==3.141.0         # via -r requirements.in
six==1.14.0               # via bcrypt, cryptography, django-anymail, django-extensions, djangorestframework-csv, fabric3, google-api-core, google-api-python-client, google-auth, google-cloud-bigquery, google-resumable-media, mock, pip-tools, protobuf, pyarrow, pynacl, pyopenssl, python-dateutil
soupsieve==2.0            # via beautifulsoup4
sqlparse==0.3.1           # via django, django-debug-toolbar
titlecase==0.12.0         # via -r requirements.in
tqdm==4.43.0              # via -r requirements.in
unicodecsv==0.14.1        # via djangorestframework-csv
uritemplate==3.0.1        # via google-api-python-client
urllib3==1.25.8           # via requests, selenium
watchdog==0.10.2          # via when-changed
when-changed==0.3.0       # via -r requirements.in
xlrd==1.2.0               # via -r requirements.in

# The following packages are considered to be unsafe in a requirements file:
# setuptools<|MERGE_RESOLUTION|>--- conflicted
+++ resolved
@@ -17,10 +17,7 @@
 cssselect==1.1.0          # via premailer, pyquery
 cssutils==1.0.2           # via premailer
 decorator==4.4.2          # via networkx
-<<<<<<< HEAD
 diskcache==4.1.0          # via -r requirements.in
-=======
->>>>>>> 8aee137f
 django-anymail[mailgun]==7.0.0  # via -r requirements.in
 django-cors-headers==3.2.1  # via -r requirements.in
 django-crispy-forms==1.9.0  # via -r requirements.in
@@ -28,12 +25,7 @@
 django-debug-toolbar==2.2  # via -r requirements.in, django-debug-toolbar-template-timings
 django-dotenv==1.4.2      # via -r requirements.in
 django-extensions==2.2.8  # via -r requirements.in
-<<<<<<< HEAD
-django==2.2.10            # via -r requirements.in, django-anymail, django-cors-headers, django-debug-toolbar, django-debug-toolbar-template-timings, djangorestframework
-=======
-django-redis==4.10.0      # via -r requirements.in
 django==2.2.11            # via -r requirements.in, django-anymail, django-cors-headers, django-debug-toolbar, django-debug-toolbar-template-timings, django-redis, djangorestframework
->>>>>>> 8aee137f
 djangorestframework-csv==2.1.0  # via -r requirements.in
 djangorestframework==3.11.0  # via -r requirements.in, djangorestframework-csv
 easyprocess==0.2.10       # via pyvirtualdisplay
@@ -53,10 +45,6 @@
 googleapis-common-protos==1.51.0  # via google-api-core
 graphviz==0.13.2          # via -r requirements.in
 gunicorn==20.0.4          # via -r requirements.in
-<<<<<<< HEAD
-=======
-hiredis==1.0.1            # via -r requirements.in
->>>>>>> 8aee137f
 html2text==2020.1.16      # via -r requirements.in
 httplib2==0.17.0          # via google-api-python-client, google-auth-httplib2
 idna==2.9                 # via requests
@@ -92,10 +80,6 @@
 pytz==2019.3              # via -r requirements.in, django, google-api-core, pandas
 pyvirtualdisplay==0.2.5   # via -r requirements.in
 raven==6.10.0             # via -r requirements.in
-<<<<<<< HEAD
-=======
-redis==3.4.1              # via django-redis
->>>>>>> 8aee137f
 requests-futures==1.0.0   # via -r requirements.in
 requests-oauthlib==1.3.0  # via google-auth-oauthlib
 requests[security]==2.23.0  # via -r requirements.in, django-anymail, google-api-core, premailer, requests-futures, requests-oauthlib
